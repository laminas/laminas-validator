# Changelog

All notable changes to this project will be documented in this file, in reverse chronological order by release.

<<<<<<< HEAD
## 2.14.1 - 2021-01-13

### Fixed

- [#83](https://github.com/laminas/laminas-validator/pull/83) Fixes regression regarding boolean `strict` option in `InArray` validator


-----

### Release Notes for [2.14.1](https://github.com/laminas/laminas-validator/milestone/7)

2.14.x bugfix release (patch)

### 2.14.1

- Total issues resolved: **1**
- Total pull requests resolved: **1**
- Total contributors: **2**

#### BC Break,Bug

 - [83: Fix regression regarding InArray validator with boolean strict options](https://github.com/laminas/laminas-validator/pull/83) thanks to @boesing and @cvigorsICBF
=======
## 2.15.0 - TBD

### Added

- Nothing.

### Changed

- Nothing.

### Deprecated

- Nothing.

### Removed

- Nothing.

### Fixed

- Nothing.
>>>>>>> d3c4cca7

## 2.14.0 - 2021-01-07

### Added

- [#58](https://github.com/laminas/laminas-validator/pull/58) adds a `Laminas\Validator\BusinessIdentifierCode` validator, which can be used for validating SWIFT business identifier codes.

- [#75](https://github.com/laminas/laminas-validator/pull/75) adds support for PHP 8.0.

### Changed

- [#75](https://github.com/laminas/laminas-validator/pull/75) With the update to support PHP 8, please be aware that the `InArray` validator may work differently than under PHP 7 when doing non-strict comparisons involving numbers and strings. Under PHP versions prior to v8, strings would be cast to numbers before comparing to a numeric value; now, the opposite occurs, which means that while `"b" == 0` was true in PHP 7, it no longer is in PHP 8. We recommend only using the `InArray` validator with strict comparisons enabled to prevent issues moving from PHP 7 to PHP 8.

### Removed

- [#75](https://github.com/laminas/laminas-validator/pull/75) removes support for PHP versions 7.1 and 7.2.


-----

### Release Notes for [2.14.0](https://github.com/laminas/laminas-validator/milestone/1)

next feature release (minor)

### 2.14.0

- Total issues resolved: **0**
- Total pull requests resolved: **7**
- Total contributors: **6**

#### Enhancement

 - [77: add heic to valid isImage mime checks](https://github.com/laminas/laminas-validator/pull/77) thanks to @christaggart
 - [63: qa: Replace array by data providers in unit tests for the hostname validator](https://github.com/laminas/laminas-validator/pull/63) thanks to @codisart
 - [58: feat: Add the support for SWIFT Business Identifier Code (BIC) format](https://github.com/laminas/laminas-validator/pull/58) thanks to @codisart

#### Enhancement,hacktoberfest-accepted

 - [76: Add vimeo/psalm](https://github.com/laminas/laminas-validator/pull/76) thanks to @lukaslangen
 - [75: PHP 8.0 support](https://github.com/laminas/laminas-validator/pull/75) thanks to @jfernancordova

#### Bug,Documentation

 - [72: Fixed parameter types](https://github.com/laminas/laminas-validator/pull/72) thanks to @svycka

#### Documentation,Enhancement

 - [71: Fix php-fig.org &quot;PSR-7 UploadedFileInterface&quot; link](https://github.com/laminas/laminas-validator/pull/71) thanks to @jbelien

## 2.13.5 - 2021-01-06

### Release Notes for [2.13.5](https://github.com/laminas/laminas-validator/milestone/4)

- Total issues resolved: **0**
- Total pull requests resolved: **3**
- Total contributors: **2**

#### Bug

- [68: Remove duplicate keys in ValidatorPluginManager::factories](https://github.com/laminas/laminas-validator/pull/68) thanks to @samsonasik
- [67: Possible fixes #8 compilation failed regex too large](https://github.com/laminas/laminas-validator/pull/67) thanks to @samsonasik
- [62: qa: Replace array by data providers in unit tests](https://github.com/laminas/laminas-validator/pull/62) thanks to @codisart

## 2.13.4 - 2020-03-31

### Added

- Nothing.

### Changed

- Nothing.

### Deprecated

- Nothing.

### Removed

- Nothing.

### Fixed

- [#59](https://github.com/laminas/laminas-validator/pull/59) fixes `Uri` validator to accept any `Laminas\Uri\Uri` instance for the uri handler.

## 2.13.3 - 2020-03-29

### Added

- Nothing.

### Changed

- Nothing.

### Deprecated

- Nothing.

### Removed

- Nothing.

### Fixed

- Fixed `replace` version constraint in composer.json so repository can be used as replacement of `zendframework/zend-validator:^2.13.0`.

## 2.13.2 - 2020-03-16

### Added

- Nothing.

### Changed

- Nothing.

### Deprecated

- Nothing.

### Removed

- Nothing.

### Fixed

- [#57](https://github.com/laminas/laminas-validator/pull/57) removes redundant third argument in `UndisclosedPassword` validator constructor.

- [#53](https://github.com/laminas/laminas-validator/pull/53) fixes `UndisclosedPassword` validator to call parent constructor on instantiation. 

## 2.13.1 - 2020-01-15

### Added

- Nothing.

### Changed

- Nothing.

### Deprecated

- Nothing.

### Removed

- Nothing.

### Fixed

- [#32](https://github.com/laminas/laminas-validator/pull/32) fixes PHP 7.4 compatibility.

- [#34](https://github.com/laminas/laminas-validator/pull/34) fixes hostname validation for domain parts with 2+ dashes and with dash at the end.

- Updates the TLD list to the latest version from the IANA.

## 2.13.0 - 2019-12-27

### Added

- [zendframework/zend-validator#275](https://github.com/zendframework/zend-validator/pull/275) adds a new `strict` option to `Laminas\Validator\Date`; when `true`, the value being validated must both be a date AND in the same format as provided via the `format` option.

- [zendframework/zend-validator#264](https://github.com/zendframework/zend-validator/pull/264) adds `Laminas\Validator\UndisclosedPassword`, which can be used to determine if a password has been exposed in a known data breach as reported on the [Have I Been Pwned?](https://www.haveibeenpwned.com) website. [Documentation](https://docs.laminas.dev/laminas-validator/validators/undisclosed-password/)

- [zendframework/zend-validator#266](https://github.com/zendframework/zend-validator/pull/266) adds a new option to the `File\Extension` and `File\ExcludeExtension` validators, `allowNonExistentFile`. When set to `true`, the validators will continue validating the extension of the filename given even if the file does not exist. The default is `false`, to preserve backwards compatibility with previous versions.

### Changed

- [zendframework/zend-validator#264](https://github.com/zendframework/zend-validator/pull/264) bumps the minimum supported PHP version to 7.1.0.

- [zendframework/zend-validator#279](https://github.com/zendframework/zend-validator/pull/279) updates the `magic.mime` file used for file validations.

### Deprecated

- Nothing.

### Removed

- [zendframework/zend-validator#264](https://github.com/zendframework/zend-validator/pull/264) removes support for PHP versions prior to 7.1.0.

### Fixed

- Nothing.

## 2.12.2 - 2019-10-29

### Added

- Nothing.

### Changed

- Nothing.

### Deprecated

- Nothing.

### Removed

- Nothing.

### Fixed

- [zendframework/zend-validator#277](https://github.com/zendframework/zend-validator/pull/277) fixes `File\Hash` validator in case
  when the file hash contains only digits.

- [zendframework/zend-validator#277](https://github.com/zendframework/zend-validator/pull/277) fixes `File\Hash` validator to match 
  hash with the given hashing algorithm.

## 2.12.1 - 2019-10-12

### Added

- Nothing.

### Changed

- Nothing.

### Deprecated

- Nothing.

### Removed

- Nothing.

### Fixed

- [zendframework/zend-validator#272](https://github.com/zendframework/zend-validator/pull/272) changes
  curly braces in array and string offset access to square brackets
  in order to prevent issues under the upcoming PHP 7.4 release.

- [zendframework/zend-validator#231](https://github.com/zendframework/zend-validator/pull/231) fixes validation of input hashes in `Laminas\Validator\File\Hash` validator when provided as array.
  Only string hashes are allowed. If different type is provided `Laminas\Validator\Exception\InvalidArgumentException` is thrown.

## 2.12.0 - 2019-01-30

### Added

- [zendframework/zend-validator#250](https://github.com/zendframework/zend-validator/pull/250) adds support for PHP 7.3.

### Changed

- [zendframework/zend-validator#251](https://github.com/zendframework/zend-validator/pull/251) updates the logic of each of the various `Laminas\Validator\File` validators
  to allow validating against PSR-7 `UploadedFileInterface` instances, expanding
  the support originally provided in version 2.11.0.

### Deprecated

- Nothing.

### Removed

- [zendframework/zend-validator#250](https://github.com/zendframework/zend-validator/pull/250) removes support for laminas-stdlib v2 releases.

### Fixed

- Nothing.

## 2.11.1 - 2019-01-29

### Added

- [zendframework/zend-validator#249](https://github.com/zendframework/zend-validator/pull/249) adds support in the hostname validator for the `.rs` TLD.

### Changed

- [zendframework/zend-validator#253](https://github.com/zendframework/zend-validator/pull/253) updates the list of allowed characters for a `DE` domain name to match those published by IDN.

### Deprecated

- Nothing.

### Removed

- Nothing.

### Fixed

- [zendframework/zend-validator#256](https://github.com/zendframework/zend-validator/pull/256) fixes hostname validation when omitting the TLD from verification,
  ensuring validation of the domain segment considers all URI criteria.

## 2.11.0 - 2018-12-13

### Added

- [zendframework/zend-validator#237](https://github.com/zendframework/zend-validator/pull/237) adds support for the [PSR-7 UploadedFileInterface](https://www.php-fig.org/psr/psr-7/#uploadedfileinterface)
  to each of the `Upload` and `UploadFile` validators.

- [zendframework/zend-validator#220](https://github.com/zendframework/zend-validator/pull/220) adds image/webp to the list of known image types for the `IsImage` validator.

### Changed

- Nothing.

### Deprecated

- Nothing.

### Removed

- Nothing.

### Fixed

- Nothing.

## 2.10.3 - 2018-12-13

### Added

- Nothing.

### Changed

- Nothing.

### Deprecated

- Nothing.

### Removed

- Nothing.

### Fixed

- [zendframework/zend-validator#241](https://github.com/zendframework/zend-validator/pull/241) has the `Hostname` validator return an invalid result early when an empty
  domain segment is detected.

- [zendframework/zend-validator#232](https://github.com/zendframework/zend-validator/pull/232) updates the `Hostname` validator to allow underscores in subdomains.

- [zendframework/zend-validator#218](https://github.com/zendframework/zend-validator/pull/218) fixes a precision issue with the `Step` validator.

## 2.10.2 - 2018-02-01

### Added

- [zendframework/zend-validator#202](https://github.com/zendframework/zend-validator/pull/202) adds the
  ability to use custom constant types in extensions of
  `Laminas\Validator\CreditCard`, fixing an issue where users were unable to add
  new brands as they are created.

- [zendframework/zend-validator#203](https://github.com/zendframework/zend-validator/pull/203) adds support
  for the new Russian bank card "Mir".

- [zendframework/zend-validator#204](https://github.com/zendframework/zend-validator/pull/204) adds support
  to the IBAN validator for performing SEPA validation against Croatia and San
  Marino.

- [zendframework/zend-validator#209](https://github.com/zendframework/zend-validator/pull/209) adds
  documentation for the `Explode` validator.

### Changed

- Nothing.

### Deprecated

- Nothing.

### Removed

- Nothing.

### Fixed

- [zendframework/zend-validator#195](https://github.com/zendframework/zend-validator/pull/195) adds
  missing `GpsPoint` validator entries to the `ValidatorPluginManager`, ensuring
  they may be retrieved from it correctly.

- [zendframework/zend-validator#212](https://github.com/zendframework/zend-validator/pull/212) updates the
  `CSRF` validator to automatically mark any non-string values as invalid,
  preventing errors such as array to string conversion.

## 2.10.1 - 2017-08-22

### Added

- Nothing.

### Changed

- Nothing.

### Deprecated

- Nothing.

### Removed

- Nothing.

### Fixed

- [zendframework/zend-validator#194](https://github.com/zendframework/zend-validator/pull/194) modifies the
  `EmailAddress` validator to omit the `INTL_IDNA_VARIANT_UTS46` flag to
  `idn_to_utf8()` if the constant is not defined, fixing an issue on systems
  using pre-2012 releases of libicu.

## 2.10.0 - 2017-08-14

### Added

- [zendframework/zend-validator#175](https://github.com/zendframework/zend-validator/pull/175) adds support
  for PHP 7.2 (conditionally, as PHP 7.2 is currently in beta1).

- [zendframework/zend-validator#157](https://github.com/zendframework/zend-validator/pull/157) adds a new
  validator, `IsCountable`, which allows validating:
  - if a value is countable
  - if a countable value exactly matches a configured count
  - if a countable value is greater than a configured minimum count
  - if a countable value is less than a configured maximum count
  - if a countable value is between configured minimum and maximum counts

### Changed

- [zendframework/zend-validator#169](https://github.com/zendframework/zend-validator/pull/169) modifies how
  the various `File` validators check for readable files. Previously, they used
  `stream_resolve_include_path`, which led to false negative checks when the
  files did not exist within an `include_path` (which is often the case within a
  web application). These now use `is_readable()` instead.

- [zendframework/zend-validator#185](https://github.com/zendframework/zend-validator/pull/185) updates the
  laminas-session requirement (during development, and in the suggestions) to 2.8+,
  to ensure compatibility with the upcoming PHP 7.2 release.

- [zendframework/zend-validator#187](https://github.com/zendframework/zend-validator/pull/187) updates the
  `Between` validator to **require** that both a `min` and a `max` value are
  provided to the constructor, and that both are of the same type (both
  integer/float values and/or both string values). This fixes issues that could
  previously occur when one or the other was not set, but means an exception
  will now be raised during instantiation (versus runtime during `isValid()`).

- [zendframework/zend-validator#188](https://github.com/zendframework/zend-validator/pull/188) updates the
  `ConfigProvider` to alias the service name `ValidatorManager` to the class
  `Laminas\Validator\ValidatorPluginManager`, and now maps the the latter class to
  the `ValidatorPluginManagerFactory`. Previously, we mapped the service name
  directly to the factory. Usage should not change for anybody at this point.

### Deprecated

- Nothing.

### Removed

- [zendframework/zend-validator#175](https://github.com/zendframework/zend-validator/pull/175) removes
  support for HHVM.

### Fixed

- [zendframework/zend-validator#160](https://github.com/zendframework/zend-validator/pull/160) fixes how the
  `EmailAddress` validator handles the local part of an address, allowing it to
  support unicode.

## 2.9.2 - 2017-07-20

### Added

- Nothing.

### Deprecated

- Nothing.

### Removed

- Nothing.

### Fixed

- [zendframework/zend-validator#180](https://github.com/zendframework/zend-validator/pull/180) fixes how
  `Laminas\Validator\File\MimeType` "closes" the open FileInfo handle for the file
  being validated, using `unset()` instead of `finfo_close()`; this resolves a
  segfault that occurs on older PHP versions.
- [zendframework/zend-validator#174](https://github.com/zendframework/zend-validator/pull/174) fixes how
  `Laminas\Validator\Between` handles two situations: (1) when a non-numeric value
  is validated against numeric min/max values, and (2) when a numeric value is
  validated against non-numeric min/max values. Previously, these incorrectly
  validated as true; now they are marked invalid.

## 2.9.1 - 2017-05-17

### Added

- Nothing.

### Changes

- [zendframework/zend-validator#154](https://github.com/zendframework/zend-validator/pull/154) updates the
  `CreditCard` validator to allow 19 digit Discover card values, and 13 and 19
  digit Visa card values, which are now allowed (see
  https://en.wikipedia.org/wiki/Payment_card_number).
- [zendframework/zend-validator#162](https://github.com/zendframework/zend-validator/pull/162) updates the
  `Hostname` validator to support `.hr` (Croatia) IDN domains.
- [zendframework/zend-validator#163](https://github.com/zendframework/zend-validator/pull/163) updates the
  `Iban` validator to support Belarus.

### Deprecated

- Nothing.

### Removed

- Nothing.

### Fixed

- [zendframework/zend-validator#168](https://github.com/zendframework/zend-validator/pull/168) fixes how the
  `ValidatorPluginManagerFactory` factory initializes the plugin manager instance,
  ensuring it is injecting the relevant configuration from the `config` service
  and thus seeding it with configured validator services. This means
  that the `validators` configuration will now be honored in non-laminas-mvc contexts.

## 2.9.0 - 2017-03-17

### Added

- [zendframework/zend-validator#78](https://github.com/zendframework/zend-validator/pull/78) added
  `%length%` as an optional message variable in StringLength validator

### Deprecated

- Nothing.

### Removed

- [zendframework/zend-validator#151](https://github.com/zendframework/zend-validator/pull/151) dropped
  php 5.5 support

### Fixed

- [zendframework/zend-validator#147](https://github.com/zendframework/zend-validator/issues/147)
  [zendframework/zend-validator#148](https://github.com/zendframework/zend-validator/pull/148) adds further
  `"suggest"` clauses in `composer.json`, since some dependencies are not always
  required, and may lead to runtime failures.
- [zendframework/zend-validator#66](https://github.com/zendframework/zend-validator/pull/66) fixed
  EmailAddress validator applying IDNA conversion to local part 
- [zendframework/zend-validator#88](https://github.com/zendframework/zend-validator/pull/88) fixed NotEmpty
  validator incorrectly applying types bitmaps
- [zendframework/zend-validator#150](https://github.com/zendframework/zend-validator/pull/150) fixed Hostname
  validator not allowing some characters in .dk IDN

## 2.8.2 - 2017-01-29

### Added

- [zendframework/zend-validator#110](https://github.com/zendframework/zend-validator/pull/110) adds new
  Mastercard 2-series BINs

### Deprecated

- Nothing.

### Removed

- Nothing.

### Fixed

- [zendframework/zend-validator#81](https://github.com/zendframework/zend-validator/pull/81) registers the
  Uuid validator into ValidatorPluginManager.

## 2.8.1 - 2016-06-23

### Added

- Nothing.

### Deprecated

- Nothing.

### Removed

- Nothing.

### Fixed

- [zendframework/zend-validator#92](https://github.com/zendframework/zend-validator/pull/92) adds message
  templates to the `ExcludeMimeType` validator, to allow differentiating
  validation error messages from the `MimeType` validator.

## 2.8.0 - 2016-05-16

### Added

- [zendframework/zend-validator#58](https://github.com/zendframework/zend-validator/pull/58) adds a new
  `Uuid` validator, capable of validating if Versions 1-5 UUIDs are well-formed.
- [zendframework/zend-validator#64](https://github.com/zendframework/zend-validator/pull/64) ports
  `Laminas\ModuleManager\Feature\ValidatorProviderInterface` to
  `Laminas\Validator\ValidatorProviderInterface`, and updates the `Module::init()`
  to typehint against the new interface instead of the one from
  laminas-modulemanager. Applications targeting laminas-mvc v3 can start updating
  their code to implement the new interface, or simply duck-type against it.

### Deprecated

- Nothing.

### Removed

- Nothing.

### Fixed

- Nothing.

## 2.7.3 - 2016-05-16

### Added

- [zendframework/zend-validator#67](https://github.com/zendframework/zend-validator/pull/67) adds support
  for Punycoded top-level domains in the `Hostname` validator.
- [zendframework/zend-validator#79](https://github.com/zendframework/zend-validator/pull/79) adds and
  publishes the documentation to https://docs.laminas.dev/laminas-validator/

### Deprecated

- Nothing.

### Removed

- Nothing.

### Fixed

- Nothing.

## 2.7.2 - 2016-04-18

### Added

- Nothing.

### Deprecated

- Nothing.

### Removed

- Nothing.

### Fixed

- [zendframework/zend-validator#65](https://github.com/zendframework/zend-validator/pull/65) fixes the
  `Module::init()` method to properly receive a `ModuleManager` instance, and
  not expect a `ModuleEvent`.

## 2.7.1 - 2016-04-06

### Added

- Nothing.

### Deprecated

- Nothing.

### Removed

- Nothing.

### Fixed

- This release updates the TLD list to the latest version from the IANA.

## 2.7.0 - 2016-04-06

### Added

- [zendframework/zend-validator#63](https://github.com/zendframework/zend-validator/pull/63) exposes the
  package as a Laminas component and/or generic configuration provider, by adding the
  following:
  - `ValidatorPluginManagerFactory`, which can be consumed by container-interop /
    laminas-servicemanager to create and return a `ValidatorPluginManager` instance.
  - `ConfigProvider`, which maps the service `ValidatorManager` to the above
    factory.
  - `Module`, which does the same as `ConfigProvider`, but specifically for
    laminas-mvc applications. It also provices a specification to
    `Laminas\ModuleManager\Listener\ServiceListener` to allow modules to provide
    validator configuration.

### Deprecated

- Nothing.

### Removed

- Nothing.

### Fixed

- Nothing.

## 2.6.0 - 2016-02-17

### Added

- [zendframework/zend-validator#18](https://github.com/zendframework/zend-validator/pull/18) adds a `GpsPoint`
  validator for validating GPS coordinates.
- [zendframework/zend-validator#47](https://github.com/zendframework/zend-validator/pull/47) adds two new
  classes, `Laminas\Validator\Isbn\Isbn10` and `Isbn13`; these classes are the
  result of an extract class refactoring, and contain the logic specific to
  calcualting the checksum for each ISBN style. `Laminas\Validator\Isbn` now
  instantiates the appropriate one and invokes it.
- [zendframework/zend-validator#46](https://github.com/zendframework/zend-validator/pull/46) updates
  `Laminas\Validator\Db\AbstractDb` to implement `Laminas\Db\Adapter\AdapterAwareInterface`,
  by composing `Laminas\Db\Adapter\AdapterAwareTrait`.

### Deprecated

- Nothing.

### Removed

- [zendframework/zend-validator#55](https://github.com/zendframework/zend-validator/pull/55) removes some
  checks for `safe_mode` within the `MimeType` validator, as `safe_mode` became
  obsolete starting with PHP 5.4.

### Fixed

- [zendframework/zend-validator#45](https://github.com/zendframework/zend-validator/pull/45) fixes aliases
  mapping the deprecated `Float` and `Int` validators to their `Is*` counterparts.
- [zendframework/zend-validator#49](https://github.com/zendframework/zend-validator/pull/49)
  [zendframework/zend-validator#50](https://github.com/zendframework/zend-validator/pull/50), and
  [zendframework/zend-validator#51](https://github.com/zendframework/zend-validator/pull/51) update the
  code to be forwards-compatible with laminas-servicemanager and laminas-stdlib v3.
- [zendframework/zend-validator#56](https://github.com/zendframework/zend-validator/pull/56) fixes the regex
  in the `Ip` validator to escape `.` characters used as IP delimiters.

## 2.5.4 - 2016-02-17

### Added

- Nothing.

### Deprecated

- Nothing.

### Removed

- Nothing.

### Fixed

- [zendframework/zend-validator#44](https://github.com/zendframework/zend-validator/pull/44) corrects the
  grammar on the `NOT_GREATER_INCLUSIVE` validation error message.
- [zendframework/zend-validator#45](https://github.com/zendframework/zend-validator/pull/45) adds normalized
  aliases for the i18n isfloat/isint validators.
- Updates the hostname validator regexes per the canonical service on which they
  are based.
- [zendframework/zend-validator#52](https://github.com/zendframework/zend-validator/pull/52) updates the
  `Barcode` validator to cast empty options passed to the constructor to an
  empty array, fixing type mismatch errors.
- [zendframework/zend-validator#54](https://github.com/zendframework/zend-validator/pull/54) fixes the IP
  address detection in the `Hostname` validator to ensure that IPv6 is detected
  correctly.
- [zendframework/zend-validator#56](https://github.com/zendframework/zend-validator/pull/56) updates the
  regexes used by the `IP` validator when comparing ipv4 addresses to ensure a
  literal `.` is tested between network segments.

## 2.5.3 - 2015-09-03

### Added

- [zendframework/zend-validator#30](https://github.com/zendframework/zend-validator/pull/30) adds tooling to
  ensure that the Hostname TLD list stays up-to-date as changes are pushed for
  the repository.

### Deprecated

- Nothing.

### Removed

- Nothing.

### Fixed

- [zendframework/zend-validator#17](https://github.com/zendframework/zend-validator/pull/17) and
  [zendframework/zend-validator#29](https://github.com/zendframework/zend-validator/pull/29) provide more
  test coverage, and fix a number of edge cases, primarily in validator option
  verifications.
- [zendframework/zend-validator#26](https://github.com/zendframework/zend-validator/pull/26) fixes tests for
  `StaticValidator` such that they make correct assertions now. In doing so, we
  determined that it was possible to pass an indexed array of options, which
  could lead to unexpected results, often leading to false positives when
  validating. To correct this situation, `StaticValidator::execute()` now raises
  an `InvalidArgumentException` when an indexed array is detected for the
  `$options` argument.
- [zendframework/zend-validator#35](https://github.com/zendframework/zend-validator/pull/35) modifies the
  `NotEmpty` validator to no longer treat the float `0.0` as an empty value for
  purposes of validation.
- [zendframework/zend-validator#25](https://github.com/zendframework/zend-validator/pull/25) fixes the
  `Date` validator to check against `DateTimeImmutable` and not
  `DateTimeInterface` (as PHP has restrictions currently on how the latter can
  be used).

## 2.5.2 - 2015-07-16

### Added

- [zendframework/zend-validator#8](https://github.com/zendframework/zend-validator/pull/8) adds a "strict"
  configuration option; when enabled (the default), the length of the address is
  checked to ensure it follows the specification.

### Deprecated

- Nothing.

### Removed

- Nothing.

### Fixed

- [zendframework/zend-validator#8](https://github.com/zendframework/zend-validator/pull/8) fixes bad
  behavior on the part of the `idn_to_utf8()` function, returning the original
  address in the case that the function fails.
- [zendframework/zend-validator#11](https://github.com/zendframework/zend-validator/pull/11) fixes
  `ValidatorChain::prependValidator()` so that it works on HHVM.
- [zendframework/zend-validator#12](https://github.com/zendframework/zend-validator/pull/12) adds "6772" to
  the Maestro range of the `CreditCard` validator.<|MERGE_RESOLUTION|>--- conflicted
+++ resolved
@@ -2,21 +2,39 @@
 
 All notable changes to this project will be documented in this file, in reverse chronological order by release.
 
-<<<<<<< HEAD
+## 2.15.0 - TBD
+
+### Added
+
+- Nothing.
+
+### Changed
+
+- Nothing.
+
+### Deprecated
+
+- Nothing.
+
+### Removed
+
+- Nothing.
+
+### Fixed
+
+- Nothing.
+
 ## 2.14.1 - 2021-01-13
 
 ### Fixed
 
 - [#83](https://github.com/laminas/laminas-validator/pull/83) Fixes regression regarding boolean `strict` option in `InArray` validator
 
-
 -----
 
 ### Release Notes for [2.14.1](https://github.com/laminas/laminas-validator/milestone/7)
 
 2.14.x bugfix release (patch)
-
-### 2.14.1
 
 - Total issues resolved: **1**
 - Total pull requests resolved: **1**
@@ -24,30 +42,7 @@
 
 #### BC Break,Bug
 
- - [83: Fix regression regarding InArray validator with boolean strict options](https://github.com/laminas/laminas-validator/pull/83) thanks to @boesing and @cvigorsICBF
-=======
-## 2.15.0 - TBD
-
-### Added
-
-- Nothing.
-
-### Changed
-
-- Nothing.
-
-### Deprecated
-
-- Nothing.
-
-### Removed
-
-- Nothing.
-
-### Fixed
-
-- Nothing.
->>>>>>> d3c4cca7
+- [83: Fix regression regarding InArray validator with boolean strict options](https://github.com/laminas/laminas-validator/pull/83) thanks to @boesing and @cvigorsICBF
 
 ## 2.14.0 - 2021-01-07
 
