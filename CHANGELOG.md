# Changelog

All notable changes to this project will be documented in this file, in reverse chronological order by release.

<<<<<<< HEAD
## 2.15.0 - TBD
=======
## 2.14.5 - TBD
>>>>>>> 6d0d6817

### Added

- Nothing.

### Changed

- Nothing.

### Deprecated

- Nothing.

### Removed

- Nothing.

### Fixed

- Nothing.

<<<<<<< HEAD
=======
## 2.14.4 - 2021-01-24


-----

### Release Notes for [2.14.4](https://github.com/laminas/laminas-validator/milestone/11)

2.14.x bugfix release (patch)

### 2.14.4

- Total issues resolved: **0**
- Total pull requests resolved: **1**
- Total contributors: **1**

#### Bug

 - [91: Fix immutability issue when validating a `DateTimeImmutable` instance with the `DateStep` validator](https://github.com/laminas/laminas-validator/pull/91) thanks to @netiul

## 2.14.3 - 2021-01-24


-----

### Release Notes for [2.14.3](https://github.com/laminas/laminas-validator/milestone/10)

2.14.x bugfix release (patch)

### 2.14.3

- Total issues resolved: **0**
- Total pull requests resolved: **1**
- Total contributors: **1**

#### Bug

 - [89: Fix Type Error when validating a `DateTimeImmutable` instance to the `DateStep` validator](https://github.com/laminas/laminas-validator/pull/89) thanks to @netiul

## 2.14.2 - 2021-01-22


-----

### Release Notes for [2.14.2](https://github.com/laminas/laminas-validator/milestone/9)

2.14.x bugfix release (patch)

### 2.14.2

- Total issues resolved: **1**
- Total pull requests resolved: **1**
- Total contributors: **1**

#### Bug

 - [87: Removed hardcoded `version` field from `composer.json`](https://github.com/laminas/laminas-validator/pull/87) thanks to @Ocramius

>>>>>>> 6d0d6817
## 2.14.1 - 2021-01-13

### Fixed

- [#83](https://github.com/laminas/laminas-validator/pull/83) Fixes regression regarding boolean `strict` option in `InArray` validator

-----

### Release Notes for [2.14.1](https://github.com/laminas/laminas-validator/milestone/7)

2.14.x bugfix release (patch)

- Total issues resolved: **1**
- Total pull requests resolved: **1**
- Total contributors: **2**

#### BC Break,Bug

- [83: Fix regression regarding InArray validator with boolean strict options](https://github.com/laminas/laminas-validator/pull/83) thanks to @boesing and @cvigorsICBF

## 2.14.0 - 2021-01-07

### Added

- [#58](https://github.com/laminas/laminas-validator/pull/58) adds a `Laminas\Validator\BusinessIdentifierCode` validator, which can be used for validating SWIFT business identifier codes.

- [#75](https://github.com/laminas/laminas-validator/pull/75) adds support for PHP 8.0.

### Changed

- [#75](https://github.com/laminas/laminas-validator/pull/75) With the update to support PHP 8, please be aware that the `InArray` validator may work differently than under PHP 7 when doing non-strict comparisons involving numbers and strings. Under PHP versions prior to v8, strings would be cast to numbers before comparing to a numeric value; now, the opposite occurs, which means that while `"b" == 0` was true in PHP 7, it no longer is in PHP 8. We recommend only using the `InArray` validator with strict comparisons enabled to prevent issues moving from PHP 7 to PHP 8.

### Removed

- [#75](https://github.com/laminas/laminas-validator/pull/75) removes support for PHP versions 7.1 and 7.2.


-----

### Release Notes for [2.14.0](https://github.com/laminas/laminas-validator/milestone/1)

next feature release (minor)

### 2.14.0

- Total issues resolved: **0**
- Total pull requests resolved: **7**
- Total contributors: **6**

#### Enhancement

 - [77: add heic to valid isImage mime checks](https://github.com/laminas/laminas-validator/pull/77) thanks to @christaggart
 - [63: qa: Replace array by data providers in unit tests for the hostname validator](https://github.com/laminas/laminas-validator/pull/63) thanks to @codisart
 - [58: feat: Add the support for SWIFT Business Identifier Code (BIC) format](https://github.com/laminas/laminas-validator/pull/58) thanks to @codisart

#### Enhancement,hacktoberfest-accepted

 - [76: Add vimeo/psalm](https://github.com/laminas/laminas-validator/pull/76) thanks to @lukaslangen
 - [75: PHP 8.0 support](https://github.com/laminas/laminas-validator/pull/75) thanks to @jfernancordova

#### Bug,Documentation

 - [72: Fixed parameter types](https://github.com/laminas/laminas-validator/pull/72) thanks to @svycka

#### Documentation,Enhancement

 - [71: Fix php-fig.org &quot;PSR-7 UploadedFileInterface&quot; link](https://github.com/laminas/laminas-validator/pull/71) thanks to @jbelien

## 2.13.5 - 2021-01-06

### Release Notes for [2.13.5](https://github.com/laminas/laminas-validator/milestone/4)

- Total issues resolved: **0**
- Total pull requests resolved: **3**
- Total contributors: **2**

#### Bug

- [68: Remove duplicate keys in ValidatorPluginManager::factories](https://github.com/laminas/laminas-validator/pull/68) thanks to @samsonasik
- [67: Possible fixes #8 compilation failed regex too large](https://github.com/laminas/laminas-validator/pull/67) thanks to @samsonasik
- [62: qa: Replace array by data providers in unit tests](https://github.com/laminas/laminas-validator/pull/62) thanks to @codisart

## 2.13.4 - 2020-03-31

### Added

- Nothing.

### Changed

- Nothing.

### Deprecated

- Nothing.

### Removed

- Nothing.

### Fixed

- [#59](https://github.com/laminas/laminas-validator/pull/59) fixes `Uri` validator to accept any `Laminas\Uri\Uri` instance for the uri handler.

## 2.13.3 - 2020-03-29

### Added

- Nothing.

### Changed

- Nothing.

### Deprecated

- Nothing.

### Removed

- Nothing.

### Fixed

- Fixed `replace` version constraint in composer.json so repository can be used as replacement of `zendframework/zend-validator:^2.13.0`.

## 2.13.2 - 2020-03-16

### Added

- Nothing.

### Changed

- Nothing.

### Deprecated

- Nothing.

### Removed

- Nothing.

### Fixed

- [#57](https://github.com/laminas/laminas-validator/pull/57) removes redundant third argument in `UndisclosedPassword` validator constructor.

- [#53](https://github.com/laminas/laminas-validator/pull/53) fixes `UndisclosedPassword` validator to call parent constructor on instantiation. 

## 2.13.1 - 2020-01-15

### Added

- Nothing.

### Changed

- Nothing.

### Deprecated

- Nothing.

### Removed

- Nothing.

### Fixed

- [#32](https://github.com/laminas/laminas-validator/pull/32) fixes PHP 7.4 compatibility.

- [#34](https://github.com/laminas/laminas-validator/pull/34) fixes hostname validation for domain parts with 2+ dashes and with dash at the end.

- Updates the TLD list to the latest version from the IANA.

## 2.13.0 - 2019-12-27

### Added

- [zendframework/zend-validator#275](https://github.com/zendframework/zend-validator/pull/275) adds a new `strict` option to `Laminas\Validator\Date`; when `true`, the value being validated must both be a date AND in the same format as provided via the `format` option.

- [zendframework/zend-validator#264](https://github.com/zendframework/zend-validator/pull/264) adds `Laminas\Validator\UndisclosedPassword`, which can be used to determine if a password has been exposed in a known data breach as reported on the [Have I Been Pwned?](https://www.haveibeenpwned.com) website. [Documentation](https://docs.laminas.dev/laminas-validator/validators/undisclosed-password/)

- [zendframework/zend-validator#266](https://github.com/zendframework/zend-validator/pull/266) adds a new option to the `File\Extension` and `File\ExcludeExtension` validators, `allowNonExistentFile`. When set to `true`, the validators will continue validating the extension of the filename given even if the file does not exist. The default is `false`, to preserve backwards compatibility with previous versions.

### Changed

- [zendframework/zend-validator#264](https://github.com/zendframework/zend-validator/pull/264) bumps the minimum supported PHP version to 7.1.0.

- [zendframework/zend-validator#279](https://github.com/zendframework/zend-validator/pull/279) updates the `magic.mime` file used for file validations.

### Deprecated

- Nothing.

### Removed

- [zendframework/zend-validator#264](https://github.com/zendframework/zend-validator/pull/264) removes support for PHP versions prior to 7.1.0.

### Fixed

- Nothing.

## 2.12.2 - 2019-10-29

### Added

- Nothing.

### Changed

- Nothing.

### Deprecated

- Nothing.

### Removed

- Nothing.

### Fixed

- [zendframework/zend-validator#277](https://github.com/zendframework/zend-validator/pull/277) fixes `File\Hash` validator in case
  when the file hash contains only digits.

- [zendframework/zend-validator#277](https://github.com/zendframework/zend-validator/pull/277) fixes `File\Hash` validator to match 
  hash with the given hashing algorithm.

## 2.12.1 - 2019-10-12

### Added

- Nothing.

### Changed

- Nothing.

### Deprecated

- Nothing.

### Removed

- Nothing.

### Fixed

- [zendframework/zend-validator#272](https://github.com/zendframework/zend-validator/pull/272) changes
  curly braces in array and string offset access to square brackets
  in order to prevent issues under the upcoming PHP 7.4 release.

- [zendframework/zend-validator#231](https://github.com/zendframework/zend-validator/pull/231) fixes validation of input hashes in `Laminas\Validator\File\Hash` validator when provided as array.
  Only string hashes are allowed. If different type is provided `Laminas\Validator\Exception\InvalidArgumentException` is thrown.

## 2.12.0 - 2019-01-30

### Added

- [zendframework/zend-validator#250](https://github.com/zendframework/zend-validator/pull/250) adds support for PHP 7.3.

### Changed

- [zendframework/zend-validator#251](https://github.com/zendframework/zend-validator/pull/251) updates the logic of each of the various `Laminas\Validator\File` validators
  to allow validating against PSR-7 `UploadedFileInterface` instances, expanding
  the support originally provided in version 2.11.0.

### Deprecated

- Nothing.

### Removed

- [zendframework/zend-validator#250](https://github.com/zendframework/zend-validator/pull/250) removes support for laminas-stdlib v2 releases.

### Fixed

- Nothing.

## 2.11.1 - 2019-01-29

### Added

- [zendframework/zend-validator#249](https://github.com/zendframework/zend-validator/pull/249) adds support in the hostname validator for the `.rs` TLD.

### Changed

- [zendframework/zend-validator#253](https://github.com/zendframework/zend-validator/pull/253) updates the list of allowed characters for a `DE` domain name to match those published by IDN.

### Deprecated

- Nothing.

### Removed

- Nothing.

### Fixed

- [zendframework/zend-validator#256](https://github.com/zendframework/zend-validator/pull/256) fixes hostname validation when omitting the TLD from verification,
  ensuring validation of the domain segment considers all URI criteria.

## 2.11.0 - 2018-12-13

### Added

- [zendframework/zend-validator#237](https://github.com/zendframework/zend-validator/pull/237) adds support for the [PSR-7 UploadedFileInterface](https://www.php-fig.org/psr/psr-7/#uploadedfileinterface)
  to each of the `Upload` and `UploadFile` validators.

- [zendframework/zend-validator#220](https://github.com/zendframework/zend-validator/pull/220) adds image/webp to the list of known image types for the `IsImage` validator.

### Changed

- Nothing.

### Deprecated

- Nothing.

### Removed

- Nothing.

### Fixed

- Nothing.

## 2.10.3 - 2018-12-13

### Added

- Nothing.

### Changed

- Nothing.

### Deprecated

- Nothing.

### Removed

- Nothing.

### Fixed

- [zendframework/zend-validator#241](https://github.com/zendframework/zend-validator/pull/241) has the `Hostname` validator return an invalid result early when an empty
  domain segment is detected.

- [zendframework/zend-validator#232](https://github.com/zendframework/zend-validator/pull/232) updates the `Hostname` validator to allow underscores in subdomains.

- [zendframework/zend-validator#218](https://github.com/zendframework/zend-validator/pull/218) fixes a precision issue with the `Step` validator.

## 2.10.2 - 2018-02-01

### Added

- [zendframework/zend-validator#202](https://github.com/zendframework/zend-validator/pull/202) adds the
  ability to use custom constant types in extensions of
  `Laminas\Validator\CreditCard`, fixing an issue where users were unable to add
  new brands as they are created.

- [zendframework/zend-validator#203](https://github.com/zendframework/zend-validator/pull/203) adds support
  for the new Russian bank card "Mir".

- [zendframework/zend-validator#204](https://github.com/zendframework/zend-validator/pull/204) adds support
  to the IBAN validator for performing SEPA validation against Croatia and San
  Marino.

- [zendframework/zend-validator#209](https://github.com/zendframework/zend-validator/pull/209) adds
  documentation for the `Explode` validator.

### Changed

- Nothing.

### Deprecated

- Nothing.

### Removed

- Nothing.

### Fixed

- [zendframework/zend-validator#195](https://github.com/zendframework/zend-validator/pull/195) adds
  missing `GpsPoint` validator entries to the `ValidatorPluginManager`, ensuring
  they may be retrieved from it correctly.

- [zendframework/zend-validator#212](https://github.com/zendframework/zend-validator/pull/212) updates the
  `CSRF` validator to automatically mark any non-string values as invalid,
  preventing errors such as array to string conversion.

## 2.10.1 - 2017-08-22

### Added

- Nothing.

### Changed

- Nothing.

### Deprecated

- Nothing.

### Removed

- Nothing.

### Fixed

- [zendframework/zend-validator#194](https://github.com/zendframework/zend-validator/pull/194) modifies the
  `EmailAddress` validator to omit the `INTL_IDNA_VARIANT_UTS46` flag to
  `idn_to_utf8()` if the constant is not defined, fixing an issue on systems
  using pre-2012 releases of libicu.

## 2.10.0 - 2017-08-14

### Added

- [zendframework/zend-validator#175](https://github.com/zendframework/zend-validator/pull/175) adds support
  for PHP 7.2 (conditionally, as PHP 7.2 is currently in beta1).

- [zendframework/zend-validator#157](https://github.com/zendframework/zend-validator/pull/157) adds a new
  validator, `IsCountable`, which allows validating:
  - if a value is countable
  - if a countable value exactly matches a configured count
  - if a countable value is greater than a configured minimum count
  - if a countable value is less than a configured maximum count
  - if a countable value is between configured minimum and maximum counts

### Changed

- [zendframework/zend-validator#169](https://github.com/zendframework/zend-validator/pull/169) modifies how
  the various `File` validators check for readable files. Previously, they used
  `stream_resolve_include_path`, which led to false negative checks when the
  files did not exist within an `include_path` (which is often the case within a
  web application). These now use `is_readable()` instead.

- [zendframework/zend-validator#185](https://github.com/zendframework/zend-validator/pull/185) updates the
  laminas-session requirement (during development, and in the suggestions) to 2.8+,
  to ensure compatibility with the upcoming PHP 7.2 release.

- [zendframework/zend-validator#187](https://github.com/zendframework/zend-validator/pull/187) updates the
  `Between` validator to **require** that both a `min` and a `max` value are
  provided to the constructor, and that both are of the same type (both
  integer/float values and/or both string values). This fixes issues that could
  previously occur when one or the other was not set, but means an exception
  will now be raised during instantiation (versus runtime during `isValid()`).

- [zendframework/zend-validator#188](https://github.com/zendframework/zend-validator/pull/188) updates the
  `ConfigProvider` to alias the service name `ValidatorManager` to the class
  `Laminas\Validator\ValidatorPluginManager`, and now maps the the latter class to
  the `ValidatorPluginManagerFactory`. Previously, we mapped the service name
  directly to the factory. Usage should not change for anybody at this point.

### Deprecated

- Nothing.

### Removed

- [zendframework/zend-validator#175](https://github.com/zendframework/zend-validator/pull/175) removes
  support for HHVM.

### Fixed

- [zendframework/zend-validator#160](https://github.com/zendframework/zend-validator/pull/160) fixes how the
  `EmailAddress` validator handles the local part of an address, allowing it to
  support unicode.

## 2.9.2 - 2017-07-20

### Added

- Nothing.

### Deprecated

- Nothing.

### Removed

- Nothing.

### Fixed

- [zendframework/zend-validator#180](https://github.com/zendframework/zend-validator/pull/180) fixes how
  `Laminas\Validator\File\MimeType` "closes" the open FileInfo handle for the file
  being validated, using `unset()` instead of `finfo_close()`; this resolves a
  segfault that occurs on older PHP versions.
- [zendframework/zend-validator#174](https://github.com/zendframework/zend-validator/pull/174) fixes how
  `Laminas\Validator\Between` handles two situations: (1) when a non-numeric value
  is validated against numeric min/max values, and (2) when a numeric value is
  validated against non-numeric min/max values. Previously, these incorrectly
  validated as true; now they are marked invalid.

## 2.9.1 - 2017-05-17

### Added

- Nothing.

### Changes

- [zendframework/zend-validator#154](https://github.com/zendframework/zend-validator/pull/154) updates the
  `CreditCard` validator to allow 19 digit Discover card values, and 13 and 19
  digit Visa card values, which are now allowed (see
  https://en.wikipedia.org/wiki/Payment_card_number).
- [zendframework/zend-validator#162](https://github.com/zendframework/zend-validator/pull/162) updates the
  `Hostname` validator to support `.hr` (Croatia) IDN domains.
- [zendframework/zend-validator#163](https://github.com/zendframework/zend-validator/pull/163) updates the
  `Iban` validator to support Belarus.

### Deprecated

- Nothing.

### Removed

- Nothing.

### Fixed

- [zendframework/zend-validator#168](https://github.com/zendframework/zend-validator/pull/168) fixes how the
  `ValidatorPluginManagerFactory` factory initializes the plugin manager instance,
  ensuring it is injecting the relevant configuration from the `config` service
  and thus seeding it with configured validator services. This means
  that the `validators` configuration will now be honored in non-laminas-mvc contexts.

## 2.9.0 - 2017-03-17

### Added

- [zendframework/zend-validator#78](https://github.com/zendframework/zend-validator/pull/78) added
  `%length%` as an optional message variable in StringLength validator

### Deprecated

- Nothing.

### Removed

- [zendframework/zend-validator#151](https://github.com/zendframework/zend-validator/pull/151) dropped
  php 5.5 support

### Fixed

- [zendframework/zend-validator#147](https://github.com/zendframework/zend-validator/issues/147)
  [zendframework/zend-validator#148](https://github.com/zendframework/zend-validator/pull/148) adds further
  `"suggest"` clauses in `composer.json`, since some dependencies are not always
  required, and may lead to runtime failures.
- [zendframework/zend-validator#66](https://github.com/zendframework/zend-validator/pull/66) fixed
  EmailAddress validator applying IDNA conversion to local part 
- [zendframework/zend-validator#88](https://github.com/zendframework/zend-validator/pull/88) fixed NotEmpty
  validator incorrectly applying types bitmaps
- [zendframework/zend-validator#150](https://github.com/zendframework/zend-validator/pull/150) fixed Hostname
  validator not allowing some characters in .dk IDN

## 2.8.2 - 2017-01-29

### Added

- [zendframework/zend-validator#110](https://github.com/zendframework/zend-validator/pull/110) adds new
  Mastercard 2-series BINs

### Deprecated

- Nothing.

### Removed

- Nothing.

### Fixed

- [zendframework/zend-validator#81](https://github.com/zendframework/zend-validator/pull/81) registers the
  Uuid validator into ValidatorPluginManager.

## 2.8.1 - 2016-06-23

### Added

- Nothing.

### Deprecated

- Nothing.

### Removed

- Nothing.

### Fixed

- [zendframework/zend-validator#92](https://github.com/zendframework/zend-validator/pull/92) adds message
  templates to the `ExcludeMimeType` validator, to allow differentiating
  validation error messages from the `MimeType` validator.

## 2.8.0 - 2016-05-16

### Added

- [zendframework/zend-validator#58](https://github.com/zendframework/zend-validator/pull/58) adds a new
  `Uuid` validator, capable of validating if Versions 1-5 UUIDs are well-formed.
- [zendframework/zend-validator#64](https://github.com/zendframework/zend-validator/pull/64) ports
  `Laminas\ModuleManager\Feature\ValidatorProviderInterface` to
  `Laminas\Validator\ValidatorProviderInterface`, and updates the `Module::init()`
  to typehint against the new interface instead of the one from
  laminas-modulemanager. Applications targeting laminas-mvc v3 can start updating
  their code to implement the new interface, or simply duck-type against it.

### Deprecated

- Nothing.

### Removed

- Nothing.

### Fixed

- Nothing.

## 2.7.3 - 2016-05-16

### Added

- [zendframework/zend-validator#67](https://github.com/zendframework/zend-validator/pull/67) adds support
  for Punycoded top-level domains in the `Hostname` validator.
- [zendframework/zend-validator#79](https://github.com/zendframework/zend-validator/pull/79) adds and
  publishes the documentation to https://docs.laminas.dev/laminas-validator/

### Deprecated

- Nothing.

### Removed

- Nothing.

### Fixed

- Nothing.

## 2.7.2 - 2016-04-18

### Added

- Nothing.

### Deprecated

- Nothing.

### Removed

- Nothing.

### Fixed

- [zendframework/zend-validator#65](https://github.com/zendframework/zend-validator/pull/65) fixes the
  `Module::init()` method to properly receive a `ModuleManager` instance, and
  not expect a `ModuleEvent`.

## 2.7.1 - 2016-04-06

### Added

- Nothing.

### Deprecated

- Nothing.

### Removed

- Nothing.

### Fixed

- This release updates the TLD list to the latest version from the IANA.

## 2.7.0 - 2016-04-06

### Added

- [zendframework/zend-validator#63](https://github.com/zendframework/zend-validator/pull/63) exposes the
  package as a Laminas component and/or generic configuration provider, by adding the
  following:
  - `ValidatorPluginManagerFactory`, which can be consumed by container-interop /
    laminas-servicemanager to create and return a `ValidatorPluginManager` instance.
  - `ConfigProvider`, which maps the service `ValidatorManager` to the above
    factory.
  - `Module`, which does the same as `ConfigProvider`, but specifically for
    laminas-mvc applications. It also provices a specification to
    `Laminas\ModuleManager\Listener\ServiceListener` to allow modules to provide
    validator configuration.

### Deprecated

- Nothing.

### Removed

- Nothing.

### Fixed

- Nothing.

## 2.6.0 - 2016-02-17

### Added

- [zendframework/zend-validator#18](https://github.com/zendframework/zend-validator/pull/18) adds a `GpsPoint`
  validator for validating GPS coordinates.
- [zendframework/zend-validator#47](https://github.com/zendframework/zend-validator/pull/47) adds two new
  classes, `Laminas\Validator\Isbn\Isbn10` and `Isbn13`; these classes are the
  result of an extract class refactoring, and contain the logic specific to
  calcualting the checksum for each ISBN style. `Laminas\Validator\Isbn` now
  instantiates the appropriate one and invokes it.
- [zendframework/zend-validator#46](https://github.com/zendframework/zend-validator/pull/46) updates
  `Laminas\Validator\Db\AbstractDb` to implement `Laminas\Db\Adapter\AdapterAwareInterface`,
  by composing `Laminas\Db\Adapter\AdapterAwareTrait`.

### Deprecated

- Nothing.

### Removed

- [zendframework/zend-validator#55](https://github.com/zendframework/zend-validator/pull/55) removes some
  checks for `safe_mode` within the `MimeType` validator, as `safe_mode` became
  obsolete starting with PHP 5.4.

### Fixed

- [zendframework/zend-validator#45](https://github.com/zendframework/zend-validator/pull/45) fixes aliases
  mapping the deprecated `Float` and `Int` validators to their `Is*` counterparts.
- [zendframework/zend-validator#49](https://github.com/zendframework/zend-validator/pull/49)
  [zendframework/zend-validator#50](https://github.com/zendframework/zend-validator/pull/50), and
  [zendframework/zend-validator#51](https://github.com/zendframework/zend-validator/pull/51) update the
  code to be forwards-compatible with laminas-servicemanager and laminas-stdlib v3.
- [zendframework/zend-validator#56](https://github.com/zendframework/zend-validator/pull/56) fixes the regex
  in the `Ip` validator to escape `.` characters used as IP delimiters.

## 2.5.4 - 2016-02-17

### Added

- Nothing.

### Deprecated

- Nothing.

### Removed

- Nothing.

### Fixed

- [zendframework/zend-validator#44](https://github.com/zendframework/zend-validator/pull/44) corrects the
  grammar on the `NOT_GREATER_INCLUSIVE` validation error message.
- [zendframework/zend-validator#45](https://github.com/zendframework/zend-validator/pull/45) adds normalized
  aliases for the i18n isfloat/isint validators.
- Updates the hostname validator regexes per the canonical service on which they
  are based.
- [zendframework/zend-validator#52](https://github.com/zendframework/zend-validator/pull/52) updates the
  `Barcode` validator to cast empty options passed to the constructor to an
  empty array, fixing type mismatch errors.
- [zendframework/zend-validator#54](https://github.com/zendframework/zend-validator/pull/54) fixes the IP
  address detection in the `Hostname` validator to ensure that IPv6 is detected
  correctly.
- [zendframework/zend-validator#56](https://github.com/zendframework/zend-validator/pull/56) updates the
  regexes used by the `IP` validator when comparing ipv4 addresses to ensure a
  literal `.` is tested between network segments.

## 2.5.3 - 2015-09-03

### Added

- [zendframework/zend-validator#30](https://github.com/zendframework/zend-validator/pull/30) adds tooling to
  ensure that the Hostname TLD list stays up-to-date as changes are pushed for
  the repository.

### Deprecated

- Nothing.

### Removed

- Nothing.

### Fixed

- [zendframework/zend-validator#17](https://github.com/zendframework/zend-validator/pull/17) and
  [zendframework/zend-validator#29](https://github.com/zendframework/zend-validator/pull/29) provide more
  test coverage, and fix a number of edge cases, primarily in validator option
  verifications.
- [zendframework/zend-validator#26](https://github.com/zendframework/zend-validator/pull/26) fixes tests for
  `StaticValidator` such that they make correct assertions now. In doing so, we
  determined that it was possible to pass an indexed array of options, which
  could lead to unexpected results, often leading to false positives when
  validating. To correct this situation, `StaticValidator::execute()` now raises
  an `InvalidArgumentException` when an indexed array is detected for the
  `$options` argument.
- [zendframework/zend-validator#35](https://github.com/zendframework/zend-validator/pull/35) modifies the
  `NotEmpty` validator to no longer treat the float `0.0` as an empty value for
  purposes of validation.
- [zendframework/zend-validator#25](https://github.com/zendframework/zend-validator/pull/25) fixes the
  `Date` validator to check against `DateTimeImmutable` and not
  `DateTimeInterface` (as PHP has restrictions currently on how the latter can
  be used).

## 2.5.2 - 2015-07-16

### Added

- [zendframework/zend-validator#8](https://github.com/zendframework/zend-validator/pull/8) adds a "strict"
  configuration option; when enabled (the default), the length of the address is
  checked to ensure it follows the specification.

### Deprecated

- Nothing.

### Removed

- Nothing.

### Fixed

- [zendframework/zend-validator#8](https://github.com/zendframework/zend-validator/pull/8) fixes bad
  behavior on the part of the `idn_to_utf8()` function, returning the original
  address in the case that the function fails.
- [zendframework/zend-validator#11](https://github.com/zendframework/zend-validator/pull/11) fixes
  `ValidatorChain::prependValidator()` so that it works on HHVM.
- [zendframework/zend-validator#12](https://github.com/zendframework/zend-validator/pull/12) adds "6772" to
  the Maestro range of the `CreditCard` validator.<|MERGE_RESOLUTION|>--- conflicted
+++ resolved
@@ -2,34 +2,28 @@
 
 All notable changes to this project will be documented in this file, in reverse chronological order by release.
 
-<<<<<<< HEAD
-## 2.15.0 - TBD
-=======
 ## 2.14.5 - TBD
->>>>>>> 6d0d6817
-
-### Added
-
-- Nothing.
-
-### Changed
-
-- Nothing.
-
-### Deprecated
-
-- Nothing.
-
-### Removed
-
-- Nothing.
-
-### Fixed
-
-- Nothing.
-
-<<<<<<< HEAD
-=======
+
+### Added
+
+- Nothing.
+
+### Changed
+
+- Nothing.
+
+### Deprecated
+
+- Nothing.
+
+### Removed
+
+- Nothing.
+
+### Fixed
+
+- Nothing.
+
 ## 2.14.4 - 2021-01-24
 
 
@@ -87,7 +81,6 @@
 
  - [87: Removed hardcoded `version` field from `composer.json`](https://github.com/laminas/laminas-validator/pull/87) thanks to @Ocramius
 
->>>>>>> 6d0d6817
 ## 2.14.1 - 2021-01-13
 
 ### Fixed
