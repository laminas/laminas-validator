--- conflicted
+++ resolved
@@ -2,7 +2,6 @@
 
 All notable changes to this project will be documented in this file, in reverse chronological order by release.
 
-<<<<<<< HEAD
 ## 2.8.0 - TBD
 
 ### Added
@@ -21,10 +20,7 @@
 
 - Nothing.
 
-## 2.7.2 - TBD
-=======
 ## 2.7.2 - 2016-04-18
->>>>>>> 831244d9
 
 ### Added
 
