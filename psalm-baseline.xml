<?xml version="1.0" encoding="UTF-8"?>
<files psalm-version="5.24.0@462c80e31c34e58cc4f750c656be3927e80e550e">
  <file src="bin/update_hostname_validator.php">
    <MissingClosureParamType>
      <code><![CDATA[$domain]]></code>
      <code><![CDATA[$encode]]></code>
    </MissingClosureParamType>
    <MissingClosureReturnType>
      <code><![CDATA[function ($encode) use ($hostnameValidator, $decodePunyCode) {]]></code>
    </MissingClosureReturnType>
    <MixedArgument>
      <code><![CDATA[$decodePunycode(strtolower($line))]]></code>
      <code><![CDATA[$domain]]></code>
      <code><![CDATA[$encode]]></code>
      <code><![CDATA[$encode]]></code>
    </MixedArgument>
  </file>
  <file src="src/AbstractValidator.php">
    <MixedArgumentTypeCoercion>
      <code><![CDATA[$value]]></code>
    </MixedArgumentTypeCoercion>
    <MixedArrayAccess>
      <code><![CDATA[$this->{key($property)}[current($property)]]]></code>
      <code><![CDATA[$this->{key($result)}[current($result)]]]></code>
      <code><![CDATA[$this->{key($result)}[current($result)]]]></code>
    </MixedArrayAccess>
    <MixedArrayAssignment>
      <code><![CDATA[$this->abstractOptions['messages'][$messageKey]]]></code>
    </MixedArrayAssignment>
    <MixedArrayOffset>
      <code><![CDATA[$this->{key($property)}[current($property)]]]></code>
      <code><![CDATA[$this->{key($result)}[current($result)]]]></code>
      <code><![CDATA[$this->{key($result)}[current($result)]]]></code>
    </MixedArrayOffset>
    <MixedAssignment>
      <code><![CDATA[$property]]></code>
      <code><![CDATA[$value]]></code>
      <code><![CDATA[$value]]></code>
    </MixedAssignment>
    <MixedPropertyTypeCoercion>
      <code><![CDATA[$this->abstractOptions]]></code>
    </MixedPropertyTypeCoercion>
    <PossiblyUnusedParam>
      <code><![CDATA[$messageKey]]></code>
    </PossiblyUnusedParam>
    <UndefinedThisPropertyAssignment>
      <code><![CDATA[$this->options]]></code>
      <code><![CDATA[$this->options]]></code>
      <code><![CDATA[$this->options]]></code>
      <code><![CDATA[$this->options]]></code>
      <code><![CDATA[$this->options]]></code>
      <code><![CDATA[$this->options]]></code>
      <code><![CDATA[$this->options]]></code>
      <code><![CDATA[$this->options]]></code>
      <code><![CDATA[$this->options]]></code>
      <code><![CDATA[$this->options]]></code>
      <code><![CDATA[$this->options]]></code>
      <code><![CDATA[$this->options]]></code>
      <code><![CDATA[$this->options]]></code>
      <code><![CDATA[$this->options]]></code>
      <code><![CDATA[$this->options]]></code>
      <code><![CDATA[$this->options]]></code>
      <code><![CDATA[$this->options]]></code>
      <code><![CDATA[$this->options]]></code>
      <code><![CDATA[$this->options]]></code>
      <code><![CDATA[$this->options]]></code>
      <code><![CDATA[$this->options]]></code>
      <code><![CDATA[$this->options]]></code>
      <code><![CDATA[$this->options]]></code>
      <code><![CDATA[$this->options]]></code>
      <code><![CDATA[$this->options]]></code>
      <code><![CDATA[$this->options]]></code>
      <code><![CDATA[$this->options]]></code>
    </UndefinedThisPropertyAssignment>
  </file>
  <file src="src/Barcode.php">
    <DocblockTypeContradiction>
      <code><![CDATA[is_array($options)]]></code>
      <code><![CDATA[is_string($value)]]></code>
    </DocblockTypeContradiction>
    <MixedAssignment>
      <code><![CDATA[$length]]></code>
    </MixedAssignment>
    <MixedMethodCall>
      <code><![CDATA[new $adapter($options)]]></code>
    </MixedMethodCall>
    <MixedOperand>
      <code><![CDATA[$length]]></code>
    </MixedOperand>
    <MoreSpecificImplementedParamType>
      <code><![CDATA[$value]]></code>
    </MoreSpecificImplementedParamType>
    <PossiblyUnusedMethod>
      <code><![CDATA[getChecksum]]></code>
    </PossiblyUnusedMethod>
  </file>
  <file src="src/Barcode/AbstractAdapter.php">
    <DocblockTypeContradiction>
      <code><![CDATA[is_string($value)]]></code>
      <code><![CDATA[is_string($value)]]></code>
    </DocblockTypeContradiction>
    <InvalidNullableReturnType>
      <code><![CDATA[useChecksum]]></code>
    </InvalidNullableReturnType>
    <InvalidOperand>
      <code><![CDATA[$barcode[$i]]]></code>
      <code><![CDATA[$barcode[$i]]]></code>
      <code><![CDATA[$barcode[$length - $i]]]></code>
      <code><![CDATA[$barcode[$length - $i]]]></code>
      <code><![CDATA[$barcode[$length - $i]]]></code>
      <code><![CDATA[$barcode[$length - $i]]]></code>
      <code><![CDATA[$row]]></code>
    </InvalidOperand>
    <MixedAssignment>
      <code><![CDATA[$value]]></code>
    </MixedAssignment>
    <MixedInferredReturnType>
      <code><![CDATA[bool]]></code>
    </MixedInferredReturnType>
    <MixedReturnStatement>
      <code><![CDATA[$this->$checksum($value)]]></code>
    </MixedReturnStatement>
    <NullableReturnStatement>
      <code><![CDATA[$this->options['useChecksum']]]></code>
    </NullableReturnStatement>
    <PossiblyInvalidArgument>
      <code><![CDATA[$characters]]></code>
    </PossiblyInvalidArgument>
    <PossiblyInvalidCast>
      <code><![CDATA[$characters]]></code>
    </PossiblyInvalidCast>
    <PossiblyUnusedMethod>
      <code><![CDATA[code25]]></code>
      <code><![CDATA[gtin]]></code>
      <code><![CDATA[identcode]]></code>
      <code><![CDATA[postnet]]></code>
    </PossiblyUnusedMethod>
  </file>
  <file src="src/Barcode/Codabar.php">
    <PossiblyNullArgument>
      <code><![CDATA[$chars]]></code>
    </PossiblyNullArgument>
    <UnusedClass>
      <code><![CDATA[Codabar]]></code>
    </UnusedClass>
  </file>
  <file src="src/Barcode/Code128.php">
    <DocblockTypeContradiction>
      <code><![CDATA[! $this->utf8StringWrapper]]></code>
      <code><![CDATA[$this->utf8StringWrapper]]></code>
      <code><![CDATA[is_string($value)]]></code>
    </DocblockTypeContradiction>
    <PossiblyFalseArgument>
      <code><![CDATA[$char]]></code>
      <code><![CDATA[$char]]></code>
      <code><![CDATA[$char]]></code>
      <code><![CDATA[$value]]></code>
      <code><![CDATA[$value]]></code>
      <code><![CDATA[$value]]></code>
      <code><![CDATA[$value]]></code>
      <code><![CDATA[$value]]></code>
      <code><![CDATA[$value]]></code>
      <code><![CDATA[$value]]></code>
      <code><![CDATA[$value]]></code>
    </PossiblyFalseArgument>
    <PropertyNotSetInConstructor>
      <code><![CDATA[$utf8StringWrapper]]></code>
    </PropertyNotSetInConstructor>
    <UnusedClass>
      <code><![CDATA[Code128]]></code>
    </UnusedClass>
    <UnusedVariable>
      <code><![CDATA[$read]]></code>
      <code><![CDATA[$read]]></code>
      <code><![CDATA[$read]]></code>
      <code><![CDATA[$read]]></code>
      <code><![CDATA[$read]]></code>
      <code><![CDATA[$read]]></code>
      <code><![CDATA[$read]]></code>
      <code><![CDATA[$read]]></code>
      <code><![CDATA[$read]]></code>
      <code><![CDATA[$read]]></code>
    </UnusedVariable>
  </file>
  <file src="src/Barcode/Code25.php">
    <UnusedClass>
      <code><![CDATA[Code25]]></code>
    </UnusedClass>
  </file>
  <file src="src/Barcode/Code25interleaved.php">
    <InvalidArgument>
      <code><![CDATA['even']]></code>
    </InvalidArgument>
    <UnusedClass>
      <code><![CDATA[Code25interleaved]]></code>
    </UnusedClass>
  </file>
  <file src="src/Barcode/Code39.php">
    <MixedAssignment>
      <code><![CDATA[$count]]></code>
      <code><![CDATA[$mod]]></code>
    </MixedAssignment>
    <MixedOperand>
      <code><![CDATA[$count]]></code>
      <code><![CDATA[$this->check[$char]]]></code>
    </MixedOperand>
    <UnusedClass>
      <code><![CDATA[Code39]]></code>
    </UnusedClass>
  </file>
  <file src="src/Barcode/Code39ext.php">
    <UnusedClass>
      <code><![CDATA[Code39ext]]></code>
    </UnusedClass>
  </file>
  <file src="src/Barcode/Code93.php">
    <MixedAssignment>
      <code><![CDATA[$count]]></code>
      <code><![CDATA[$count]]></code>
    </MixedAssignment>
    <MixedOperand>
      <code><![CDATA[$count]]></code>
      <code><![CDATA[$count]]></code>
      <code><![CDATA[$this->check[$char]]]></code>
      <code><![CDATA[$this->check[$char]]]></code>
      <code><![CDATA[$this->check[$char] * $length]]></code>
      <code><![CDATA[$this->check[$char] * $length]]></code>
    </MixedOperand>
    <PossiblyFalseOperand>
      <code><![CDATA[$check]]></code>
      <code><![CDATA[array_search($count % 47, $this->check)]]></code>
    </PossiblyFalseOperand>
    <UnusedClass>
      <code><![CDATA[Code93]]></code>
    </UnusedClass>
  </file>
  <file src="src/Barcode/Code93ext.php">
    <UnusedClass>
      <code><![CDATA[Code93ext]]></code>
    </UnusedClass>
  </file>
  <file src="src/Barcode/Ean12.php">
    <UnusedClass>
      <code><![CDATA[Ean12]]></code>
    </UnusedClass>
  </file>
  <file src="src/Barcode/Ean13.php">
    <PossiblyUnusedMethod>
      <code><![CDATA[__construct]]></code>
    </PossiblyUnusedMethod>
  </file>
  <file src="src/Barcode/Ean14.php">
    <UnusedClass>
      <code><![CDATA[Ean14]]></code>
    </UnusedClass>
  </file>
  <file src="src/Barcode/Ean18.php">
    <UnusedClass>
      <code><![CDATA[Ean18]]></code>
    </UnusedClass>
  </file>
  <file src="src/Barcode/Ean2.php">
    <UnusedClass>
      <code><![CDATA[Ean2]]></code>
    </UnusedClass>
  </file>
  <file src="src/Barcode/Ean5.php">
    <UnusedClass>
      <code><![CDATA[Ean5]]></code>
    </UnusedClass>
  </file>
  <file src="src/Barcode/Ean8.php">
    <UnusedClass>
      <code><![CDATA[Ean8]]></code>
    </UnusedClass>
  </file>
  <file src="src/Barcode/Gtin12.php">
    <UnusedClass>
      <code><![CDATA[Gtin12]]></code>
    </UnusedClass>
  </file>
  <file src="src/Barcode/Gtin13.php">
    <UnusedClass>
      <code><![CDATA[Gtin13]]></code>
    </UnusedClass>
  </file>
  <file src="src/Barcode/Gtin14.php">
    <UnusedClass>
      <code><![CDATA[Gtin14]]></code>
    </UnusedClass>
  </file>
  <file src="src/Barcode/Identcode.php">
    <UnusedClass>
      <code><![CDATA[Identcode]]></code>
    </UnusedClass>
  </file>
  <file src="src/Barcode/Intelligentmail.php">
    <UnusedClass>
      <code><![CDATA[Intelligentmail]]></code>
    </UnusedClass>
  </file>
  <file src="src/Barcode/Issn.php">
    <PossiblyInvalidOperand>
      <code><![CDATA[$token]]></code>
    </PossiblyInvalidOperand>
    <UnusedClass>
      <code><![CDATA[Issn]]></code>
    </UnusedClass>
  </file>
  <file src="src/Barcode/Itf14.php">
    <UnusedClass>
      <code><![CDATA[Itf14]]></code>
    </UnusedClass>
  </file>
  <file src="src/Barcode/Leitcode.php">
    <UnusedClass>
      <code><![CDATA[Leitcode]]></code>
    </UnusedClass>
  </file>
  <file src="src/Barcode/Planet.php">
    <UnusedClass>
      <code><![CDATA[Planet]]></code>
    </UnusedClass>
  </file>
  <file src="src/Barcode/Postnet.php">
    <UnusedClass>
      <code><![CDATA[Postnet]]></code>
    </UnusedClass>
  </file>
  <file src="src/Barcode/Royalmail.php">
    <UnusedClass>
      <code><![CDATA[Royalmail]]></code>
    </UnusedClass>
  </file>
  <file src="src/Barcode/Sscc.php">
    <UnusedClass>
      <code><![CDATA[Sscc]]></code>
    </UnusedClass>
  </file>
  <file src="src/Barcode/Upce.php">
    <UnusedClass>
      <code><![CDATA[Upce]]></code>
    </UnusedClass>
  </file>
  <file src="src/Between.php">
    <MixedInferredReturnType>
      <code><![CDATA[bool]]></code>
    </MixedInferredReturnType>
    <MixedReturnStatement>
      <code><![CDATA[$this->options['inclusive']]]></code>
    </MixedReturnStatement>
    <PossiblyUnusedMethod>
      <code><![CDATA[setInclusive]]></code>
      <code><![CDATA[setMax]]></code>
      <code><![CDATA[setMin]]></code>
    </PossiblyUnusedMethod>
  </file>
  <file src="src/Bitwise.php">
    <MixedAssignment>
      <code><![CDATA[$temp['control']]]></code>
      <code><![CDATA[$temp['operator']]]></code>
      <code><![CDATA[$temp['strict']]]></code>
    </MixedAssignment>
    <MixedOperand>
      <code><![CDATA[$value]]></code>
      <code><![CDATA[$value]]></code>
      <code><![CDATA[$value]]></code>
      <code><![CDATA[$value]]></code>
    </MixedOperand>
    <PossiblyInvalidArgument>
      <code><![CDATA[$options]]></code>
    </PossiblyInvalidArgument>
    <PossiblyUndefinedVariable>
      <code><![CDATA[$temp]]></code>
    </PossiblyUndefinedVariable>
    <PropertyNotSetInConstructor>
      <code><![CDATA[$control]]></code>
    </PropertyNotSetInConstructor>
    <RedundantCastGivenDocblockType>
      <code><![CDATA[(bool) $strict]]></code>
      <code><![CDATA[(int) $control]]></code>
    </RedundantCastGivenDocblockType>
  </file>
  <file src="src/Callback.php">
    <MixedAssignment>
      <code><![CDATA[$args[]]]></code>
      <code><![CDATA[$args[]]]></code>
    </MixedAssignment>
    <MixedInferredReturnType>
      <code><![CDATA[array<array-key, mixed>]]></code>
      <code><![CDATA[callable|null]]></code>
    </MixedInferredReturnType>
    <MixedReturnStatement>
      <code><![CDATA[$this->options['callback']]]></code>
      <code><![CDATA[$this->options['callbackOptions']]]></code>
    </MixedReturnStatement>
    <RedundantCastGivenDocblockType>
      <code><![CDATA[(array) $options]]></code>
    </RedundantCastGivenDocblockType>
    <RiskyTruthyFalsyComparison>
      <code><![CDATA[empty($context)]]></code>
      <code><![CDATA[empty($context)]]></code>
      <code><![CDATA[empty($context)]]></code>
    </RiskyTruthyFalsyComparison>
  </file>
  <file src="src/CreditCard.php">
    <InvalidOperand>
      <code><![CDATA[$value[$i]]]></code>
    </InvalidOperand>
    <MixedArgument>
      <code><![CDATA[$options['service']]]></code>
      <code><![CDATA[$options['type']]]></code>
      <code><![CDATA[$this->cardLength[$type]]]></code>
      <code><![CDATA[$this->options['type']]]></code>
      <code><![CDATA[$this->options['type']]]></code>
      <code><![CDATA[$value]]></code>
    </MixedArgument>
    <MixedArrayAssignment>
      <code><![CDATA[$this->options['type'][]]]></code>
    </MixedArrayAssignment>
    <MixedAssignment>
      <code><![CDATA[$prefix]]></code>
      <code><![CDATA[$temp['service']]]></code>
      <code><![CDATA[$temp['type']]]></code>
    </MixedAssignment>
    <MixedInferredReturnType>
      <code><![CDATA[callable]]></code>
      <code><![CDATA[list<string>]]></code>
    </MixedInferredReturnType>
    <MixedReturnStatement>
      <code><![CDATA[$this->options['service']]]></code>
      <code><![CDATA[$this->options['type']]]></code>
    </MixedReturnStatement>
    <PossiblyInvalidArgument>
      <code><![CDATA[$options]]></code>
    </PossiblyInvalidArgument>
    <PossiblyUndefinedVariable>
      <code><![CDATA[$temp]]></code>
    </PossiblyUndefinedVariable>
    <PossiblyUnusedReturnValue>
      <code><![CDATA[CreditCard]]></code>
    </PossiblyUnusedReturnValue>
  </file>
  <file src="src/Csrf.php">
    <DocblockTypeContradiction>
      <code><![CDATA[is_array($options)]]></code>
      <code><![CDATA[null === $this->session]]></code>
    </DocblockTypeContradiction>
    <ImpureByReferenceAssignment>
      <code><![CDATA[$session->tokenList]]></code>
    </ImpureByReferenceAssignment>
    <MixedArgument>
      <code><![CDATA[$key]]></code>
      <code><![CDATA[$session->tokenList[$tokenId]]]></code>
      <code><![CDATA[$value]]></code>
      <code><![CDATA[$value]]></code>
      <code><![CDATA[$value]]></code>
      <code><![CDATA[$value]]></code>
    </MixedArgument>
    <MixedArgumentTypeCoercion>
      <code><![CDATA[$options]]></code>
    </MixedArgumentTypeCoercion>
    <MixedArrayAssignment>
      <code><![CDATA[$session->tokenList[$tokenId]]]></code>
    </MixedArrayAssignment>
    <MixedAssignment>
      <code><![CDATA[$key]]></code>
      <code><![CDATA[$value]]></code>
    </MixedAssignment>
    <MixedInferredReturnType>
      <code><![CDATA[null|string]]></code>
      <code><![CDATA[string]]></code>
    </MixedInferredReturnType>
    <MixedReturnStatement>
      <code><![CDATA[$session->hash]]></code>
      <code><![CDATA[$this->hash]]></code>
    </MixedReturnStatement>
    <PossiblyNullArrayOffset>
      <code><![CDATA[$session->tokenList]]></code>
    </PossiblyNullArrayOffset>
    <PropertyNotSetInConstructor>
      <code><![CDATA[$session]]></code>
    </PropertyNotSetInConstructor>
    <RedundantCastGivenDocblockType>
      <code><![CDATA[(int) $ttl]]></code>
      <code><![CDATA[(string) $name]]></code>
      <code><![CDATA[(string) $salt]]></code>
    </RedundantCastGivenDocblockType>
  </file>
  <file src="src/Date.php">
    <MixedArgumentTypeCoercion>
      <code><![CDATA[$value]]></code>
    </MixedArgumentTypeCoercion>
    <MixedAssignment>
      <code><![CDATA[$temp['format']]]></code>
    </MixedAssignment>
    <MoreSpecificImplementedParamType>
      <code><![CDATA[$value]]></code>
    </MoreSpecificImplementedParamType>
    <PossiblyInvalidArgument>
      <code><![CDATA[$options]]></code>
    </PossiblyInvalidArgument>
    <PossiblyUndefinedVariable>
      <code><![CDATA[$temp]]></code>
    </PossiblyUndefinedVariable>
  </file>
  <file src="src/DateStep.php">
    <ArgumentTypeCoercion>
      <code><![CDATA[$intervalParts]]></code>
    </ArgumentTypeCoercion>
    <MixedAssignment>
      <code><![CDATA[$temp['baseValue']]]></code>
      <code><![CDATA[$temp['format']]]></code>
      <code><![CDATA[$temp['step']]]></code>
      <code><![CDATA[$temp['timezone']]]></code>
    </MixedAssignment>
    <MoreSpecificImplementedParamType>
      <code><![CDATA[$value]]></code>
      <code><![CDATA[$value]]></code>
    </MoreSpecificImplementedParamType>
    <PossiblyUnusedMethod>
      <code><![CDATA[setStep]]></code>
    </PossiblyUnusedMethod>
    <PropertyNotSetInConstructor>
      <code><![CDATA[$step]]></code>
      <code><![CDATA[$timezone]]></code>
    </PropertyNotSetInConstructor>
    <TypeDoesNotContainType>
      <code><![CDATA[$baseDate instanceof DateTimeImmutable]]></code>
    </TypeDoesNotContainType>
  </file>
  <file src="src/EmailAddress.php">
    <DocblockTypeContradiction>
      <code><![CDATA['']]></code>
      <code><![CDATA[is_string($value)]]></code>
    </DocblockTypeContradiction>
    <InvalidArgument>
      <code><![CDATA[$this->getAllow()]]></code>
    </InvalidArgument>
    <LessSpecificImplementedReturnType>
      <code><![CDATA[AbstractValidator]]></code>
    </LessSpecificImplementedReturnType>
    <MixedArgument>
      <code><![CDATA[$this->getValue()]]></code>
    </MixedArgument>
    <MixedArrayAssignment>
      <code><![CDATA[$this->abstractOptions['messages'][$code]]]></code>
    </MixedArrayAssignment>
    <MixedAssignment>
      <code><![CDATA[$temp['allow']]]></code>
      <code><![CDATA[$temp['hostnameValidator']]]></code>
      <code><![CDATA[$temp['useMxCheck']]]></code>
    </MixedAssignment>
    <MixedInferredReturnType>
      <code><![CDATA[Hostname]]></code>
      <code><![CDATA[bool]]></code>
      <code><![CDATA[bool]]></code>
      <code><![CDATA[bool]]></code>
      <code><![CDATA[int]]></code>
    </MixedInferredReturnType>
    <MixedMethodCall>
      <code><![CDATA[setAllow]]></code>
    </MixedMethodCall>
    <MixedPropertyTypeCoercion>
      <code><![CDATA[$this->abstractOptions]]></code>
    </MixedPropertyTypeCoercion>
    <MixedReturnStatement>
      <code><![CDATA[$this->options['allow']]]></code>
      <code><![CDATA[$this->options['hostnameValidator']]]></code>
      <code><![CDATA[$this->options['hostnameValidator']]]></code>
      <code><![CDATA[$this->options['useDeepMxCheck']]]></code>
      <code><![CDATA[$this->options['useDomainCheck']]]></code>
      <code><![CDATA[$this->options['useMxCheck']]]></code>
    </MixedReturnStatement>
    <MoreSpecificImplementedParamType>
      <code><![CDATA[$value]]></code>
    </MoreSpecificImplementedParamType>
    <PossiblyInvalidArgument>
      <code><![CDATA[$options]]></code>
    </PossiblyInvalidArgument>
    <PossiblyUndefinedVariable>
      <code><![CDATA[$temp]]></code>
    </PossiblyUndefinedVariable>
    <PossiblyUnusedMethod>
      <code><![CDATA[idnToUtf8]]></code>
      <code><![CDATA[setAllow]]></code>
      <code><![CDATA[useDeepMxCheck]]></code>
    </PossiblyUnusedMethod>
    <PropertyNotSetInConstructor>
      <code><![CDATA[$hostname]]></code>
      <code><![CDATA[$localPart]]></code>
    </PropertyNotSetInConstructor>
    <RedundantCastGivenDocblockType>
      <code><![CDATA[(bool) $deep]]></code>
      <code><![CDATA[(bool) $domain]]></code>
      <code><![CDATA[(bool) $mx]]></code>
    </RedundantCastGivenDocblockType>
    <RedundantConditionGivenDocblockType>
      <code><![CDATA[array_combine($mxHosts, $weight)]]></code>
      <code><![CDATA[is_string($value)]]></code>
    </RedundantConditionGivenDocblockType>
    <TypeDoesNotContainType>
      <code><![CDATA[false === UConverter::transcode($localPart, 'UTF-8', 'UTF-8')]]></code>
    </TypeDoesNotContainType>
  </file>
  <file src="src/Exception/BadMethodCallException.php">
    <UnusedClass>
      <code><![CDATA[BadMethodCallException]]></code>
    </UnusedClass>
  </file>
  <file src="src/Exception/ExtensionNotLoadedException.php">
    <UnusedClass>
      <code><![CDATA[ExtensionNotLoadedException]]></code>
    </UnusedClass>
  </file>
  <file src="src/Explode.php">
    <DocblockTypeContradiction>
      <code><![CDATA[[$value]]]></code>
    </DocblockTypeContradiction>
    <MixedArrayAssignment>
      <code><![CDATA[$this->abstractOptions['messages'][]]]></code>
    </MixedArrayAssignment>
    <MixedAssignment>
      <code><![CDATA[$value]]></code>
    </MixedAssignment>
    <PossiblyUnusedMethod>
      <code><![CDATA[setBreakOnFirstFailure]]></code>
      <code><![CDATA[setValueDelimiter]]></code>
    </PossiblyUnusedMethod>
    <PropertyTypeCoercion>
      <code><![CDATA[$this->abstractOptions]]></code>
    </PropertyTypeCoercion>
    <RedundantCastGivenDocblockType>
      <code><![CDATA[(bool) $break]]></code>
    </RedundantCastGivenDocblockType>
    <RedundantConditionGivenDocblockType>
      <code><![CDATA[null !== $delimiter]]></code>
    </RedundantConditionGivenDocblockType>
    <TooManyArguments>
      <code><![CDATA[isValid]]></code>
    </TooManyArguments>
  </file>
  <file src="src/File/Count.php">
    <DocblockTypeContradiction>
      <code><![CDATA[is_string($options)]]></code>
    </DocblockTypeContradiction>
    <MixedArgumentTypeCoercion>
      <code><![CDATA[$options]]></code>
    </MixedArgumentTypeCoercion>
    <MixedArrayOffset>
      <code><![CDATA[$this->files[$name]]]></code>
      <code><![CDATA[$this->files[$name]]]></code>
    </MixedArrayOffset>
    <MixedAssignment>
      <code><![CDATA[$max]]></code>
      <code><![CDATA[$min]]></code>
      <code><![CDATA[$name]]></code>
    </MixedAssignment>
    <MixedInferredReturnType>
      <code><![CDATA[int]]></code>
      <code><![CDATA[int]]></code>
    </MixedInferredReturnType>
    <MixedOperand>
      <code><![CDATA[$file['destination']]]></code>
      <code><![CDATA[$file['name']]]></code>
    </MixedOperand>
    <MixedReturnStatement>
      <code><![CDATA[$this->options['max']]]></code>
      <code><![CDATA[$this->options['min']]]></code>
    </MixedReturnStatement>
    <MoreSpecificImplementedParamType>
      <code><![CDATA[$value]]></code>
    </MoreSpecificImplementedParamType>
    <PossiblyInvalidArgument>
      <code><![CDATA[$value]]></code>
    </PossiblyInvalidArgument>
    <PossiblyInvalidCast>
      <code><![CDATA[$value]]></code>
    </PossiblyInvalidCast>
    <PropertyNotSetInConstructor>
      <code><![CDATA[$count]]></code>
      <code><![CDATA[$files]]></code>
    </PropertyNotSetInConstructor>
    <RedundantConditionGivenDocblockType>
      <code><![CDATA[$this->getMax() !== null]]></code>
      <code><![CDATA[$this->getMax() !== null]]></code>
      <code><![CDATA[$this->getMin() !== null]]></code>
      <code><![CDATA[$this->getMin() !== null]]></code>
      <code><![CDATA[is_string($file)]]></code>
    </RedundantConditionGivenDocblockType>
  </file>
  <file src="src/File/Crc32.php">
    <InvalidClassConstantType>
      <code><![CDATA[DOES_NOT_MATCH]]></code>
      <code><![CDATA[NOT_DETECTED]]></code>
      <code><![CDATA[NOT_FOUND]]></code>
    </InvalidClassConstantType>
    <InvalidPropertyAssignmentValue>
      <code><![CDATA[[
        'algorithm' => 'crc32',
        'hash'      => null,
    ]]]></code>
    </InvalidPropertyAssignmentValue>
    <MixedArgument>
      <code><![CDATA[$fileInfo['file']]]></code>
      <code><![CDATA[$fileInfo['file']]]></code>
    </MixedArgument>
    <MoreSpecificImplementedParamType>
      <code><![CDATA[$value]]></code>
    </MoreSpecificImplementedParamType>
  </file>
  <file src="src/File/ExcludeExtension.php">
    <InvalidClassConstantType>
      <code><![CDATA[FALSE_EXTENSION]]></code>
      <code><![CDATA[NOT_FOUND]]></code>
    </InvalidClassConstantType>
    <MixedArgument>
      <code><![CDATA[$ext]]></code>
      <code><![CDATA[$fileInfo['file']]]></code>
      <code><![CDATA[$fileInfo['filename']]]></code>
      <code><![CDATA[$fileInfo['filename']]]></code>
    </MixedArgument>
    <MixedAssignment>
      <code><![CDATA[$ext]]></code>
    </MixedAssignment>
    <MoreSpecificImplementedParamType>
      <code><![CDATA[$value]]></code>
    </MoreSpecificImplementedParamType>
    <NonInvariantDocblockPropertyType>
      <code><![CDATA[$messageTemplates]]></code>
    </NonInvariantDocblockPropertyType>
    <PossiblyFalseOperand>
      <code><![CDATA[strrpos($fileInfo['filename'], '.')]]></code>
    </PossiblyFalseOperand>
  </file>
  <file src="src/File/ExcludeMimeType.php">
    <InvalidClassConstantType>
      <code><![CDATA[FALSE_TYPE]]></code>
      <code><![CDATA[NOT_DETECTED]]></code>
      <code><![CDATA[NOT_READABLE]]></code>
    </InvalidClassConstantType>
    <MixedArgument>
      <code><![CDATA[$fileInfo['file']]]></code>
      <code><![CDATA[$fileInfo['file']]]></code>
    </MixedArgument>
    <MixedAssignment>
      <code><![CDATA[$this->type]]></code>
    </MixedAssignment>
    <MoreSpecificImplementedParamType>
      <code><![CDATA[$value]]></code>
    </MoreSpecificImplementedParamType>
    <PossiblyNullPropertyAssignmentValue>
      <code><![CDATA[null]]></code>
    </PossiblyNullPropertyAssignmentValue>
    <PropertyNotSetInConstructor>
      <code><![CDATA[ExcludeMimeType]]></code>
    </PropertyNotSetInConstructor>
  </file>
  <file src="src/File/Exists.php">
    <DocblockTypeContradiction>
      <code><![CDATA[is_array($directory)]]></code>
    </DocblockTypeContradiction>
    <InvalidIterator>
      <code><![CDATA[$directories]]></code>
    </InvalidIterator>
    <InvalidReturnStatement>
      <code><![CDATA[$directory]]></code>
    </InvalidReturnStatement>
    <MixedArgument>
      <code><![CDATA[$fileInfo['file']]]></code>
    </MixedArgument>
    <MixedArgumentTypeCoercion>
      <code><![CDATA[$directories]]></code>
    </MixedArgumentTypeCoercion>
    <MixedAssignment>
      <code><![CDATA[$dir]]></code>
      <code><![CDATA[$directory]]></code>
      <code><![CDATA[$directory]]></code>
    </MixedAssignment>
    <MixedInferredReturnType>
      <code><![CDATA[string|null]]></code>
    </MixedInferredReturnType>
    <MixedOperand>
      <code><![CDATA[$directory]]></code>
      <code><![CDATA[$fileInfo['basename']]]></code>
    </MixedOperand>
    <MixedReturnStatement>
      <code><![CDATA[$directory]]></code>
    </MixedReturnStatement>
    <MoreSpecificImplementedParamType>
      <code><![CDATA[$value]]></code>
    </MoreSpecificImplementedParamType>
    <PossiblyInvalidArgument>
      <code><![CDATA[$directories]]></code>
      <code><![CDATA[$options]]></code>
    </PossiblyInvalidArgument>
    <RedundantCastGivenDocblockType>
      <code><![CDATA[(bool) $asArray]]></code>
    </RedundantCastGivenDocblockType>
  </file>
  <file src="src/File/Extension.php">
    <MixedArgument>
      <code><![CDATA[$ext]]></code>
      <code><![CDATA[$fileInfo['file']]]></code>
      <code><![CDATA[$fileInfo['filename']]]></code>
      <code><![CDATA[$fileInfo['filename']]]></code>
    </MixedArgument>
    <MixedArgumentTypeCoercion>
      <code><![CDATA[$extensions]]></code>
    </MixedArgumentTypeCoercion>
    <MixedAssignment>
      <code><![CDATA[$case]]></code>
      <code><![CDATA[$case]]></code>
      <code><![CDATA[$ext]]></code>
      <code><![CDATA[$ext]]></code>
      <code><![CDATA[$options['case']]]></code>
    </MixedAssignment>
    <MixedInferredReturnType>
      <code><![CDATA[bool]]></code>
      <code><![CDATA[bool]]></code>
    </MixedInferredReturnType>
    <MixedReturnStatement>
      <code><![CDATA[$this->options['allowNonExistentFile']]]></code>
      <code><![CDATA[$this->options['case']]]></code>
    </MixedReturnStatement>
    <MoreSpecificImplementedParamType>
      <code><![CDATA[$value]]></code>
    </MoreSpecificImplementedParamType>
    <PossiblyFalseOperand>
      <code><![CDATA[strrpos($fileInfo['filename'], '.')]]></code>
    </PossiblyFalseOperand>
    <PossiblyInvalidArgument>
      <code><![CDATA[$options]]></code>
    </PossiblyInvalidArgument>
    <PossiblyUnusedMethod>
      <code><![CDATA[setAllowNonExistentFile]]></code>
      <code><![CDATA[setCase]]></code>
    </PossiblyUnusedMethod>
    <RedundantCastGivenDocblockType>
      <code><![CDATA[(bool) $case]]></code>
      <code><![CDATA[(bool) $flag]]></code>
    </RedundantCastGivenDocblockType>
  </file>
  <file src="src/File/FileInformationTrait.php">
    <MixedArgument>
      <code><![CDATA[$fileInfo['file']]]></code>
      <code><![CDATA[$fileInfo['file']]]></code>
      <code><![CDATA[$fileInfo['file']]]></code>
    </MixedArgument>
    <MixedAssignment>
      <code><![CDATA[$fileInfo['file']]]></code>
      <code><![CDATA[$fileInfo['file']]]></code>
      <code><![CDATA[$fileInfo['file']]]></code>
      <code><![CDATA[$fileInfo['filename']]]></code>
      <code><![CDATA[$fileInfo['filename']]]></code>
      <code><![CDATA[$fileInfo['filetype']]]></code>
      <code><![CDATA[$fileInfo['filetype']]]></code>
    </MixedAssignment>
    <PossiblyInvalidArgument>
      <code><![CDATA[$fileInfo['file']]]></code>
      <code><![CDATA[$value]]></code>
      <code><![CDATA[$value]]></code>
      <code><![CDATA[$value]]></code>
      <code><![CDATA[$value]]></code>
      <code><![CDATA[$value]]></code>
      <code><![CDATA[$value]]></code>
      <code><![CDATA[$value]]></code>
      <code><![CDATA[$value]]></code>
      <code><![CDATA[$value]]></code>
      <code><![CDATA[$value]]></code>
      <code><![CDATA[$value]]></code>
      <code><![CDATA[$value]]></code>
      <code><![CDATA[$value]]></code>
      <code><![CDATA[$value]]></code>
    </PossiblyInvalidArgument>
    <PossiblyInvalidCast>
      <code><![CDATA[$fileInfo['file']]]></code>
      <code><![CDATA[$value]]></code>
    </PossiblyInvalidCast>
  </file>
  <file src="src/File/FilesSize.php">
    <InvalidClassConstantType>
      <code><![CDATA[TOO_BIG]]></code>
      <code><![CDATA[TOO_SMALL]]></code>
    </InvalidClassConstantType>
    <InvalidPropertyAssignmentValue>
      <code><![CDATA[$this->toByteString($size)]]></code>
      <code><![CDATA[$this->toByteString($size)]]></code>
    </InvalidPropertyAssignmentValue>
    <MixedArgument>
      <code><![CDATA[$files]]></code>
      <code><![CDATA[$files]]></code>
    </MixedArgument>
    <MixedArrayOffset>
      <code><![CDATA[$this->files[$files]]]></code>
      <code><![CDATA[$this->files[$files]]]></code>
    </MixedArrayOffset>
    <MixedAssignment>
      <code><![CDATA[$files]]></code>
      <code><![CDATA[$files]]></code>
      <code><![CDATA[$options['max']]]></code>
      <code><![CDATA[$options['useByteString']]]></code>
    </MixedAssignment>
    <MoreSpecificImplementedParamType>
      <code><![CDATA[$value]]></code>
    </MoreSpecificImplementedParamType>
    <PossiblyInvalidArgument>
      <code><![CDATA[$max]]></code>
      <code><![CDATA[$min]]></code>
    </PossiblyInvalidArgument>
    <PossiblyUnusedReturnValue>
      <code><![CDATA[false]]></code>
    </PossiblyUnusedReturnValue>
    <PropertyNotSetInConstructor>
      <code><![CDATA[FilesSize]]></code>
    </PropertyNotSetInConstructor>
    <RedundantConditionGivenDocblockType>
      <code><![CDATA[$max !== null]]></code>
      <code><![CDATA[$min !== null]]></code>
      <code><![CDATA[is_array($value)]]></code>
      <code><![CDATA[is_string($file)]]></code>
    </RedundantConditionGivenDocblockType>
  </file>
  <file src="src/File/Hash.php">
    <DocblockTypeContradiction>
      <code><![CDATA[is_array($options)]]></code>
    </DocblockTypeContradiction>
    <InvalidPropertyAssignmentValue>
      <code><![CDATA[[
        'algorithm' => 'crc32',
        'hash'      => null,
    ]]]></code>
    </InvalidPropertyAssignmentValue>
    <MixedArgument>
      <code><![CDATA[$algorithm]]></code>
      <code><![CDATA[$fileInfo['file']]]></code>
      <code><![CDATA[$fileInfo['file']]]></code>
    </MixedArgument>
    <MixedArrayAssignment>
      <code><![CDATA[$this->options['hash'][$value]]]></code>
    </MixedArrayAssignment>
    <MixedAssignment>
      <code><![CDATA[$algorithm]]></code>
      <code><![CDATA[$algorithm]]></code>
      <code><![CDATA[$algorithm]]></code>
      <code><![CDATA[$options['algorithm']]]></code>
    </MixedAssignment>
    <MixedInferredReturnType>
      <code><![CDATA[array]]></code>
    </MixedInferredReturnType>
    <MixedReturnStatement>
      <code><![CDATA[$this->options['hash']]]></code>
    </MixedReturnStatement>
    <MoreSpecificImplementedParamType>
      <code><![CDATA[$value]]></code>
    </MoreSpecificImplementedParamType>
    <PossiblyInvalidArgument>
      <code><![CDATA[$options]]></code>
    </PossiblyInvalidArgument>
  </file>
  <file src="src/File/ImageSize.php">
    <MixedArgument>
      <code><![CDATA[$fileInfo['file']]]></code>
      <code><![CDATA[$fileInfo['file']]]></code>
    </MixedArgument>
    <MixedArgumentTypeCoercion>
      <code><![CDATA[$options]]></code>
    </MixedArgumentTypeCoercion>
    <MixedAssignment>
      <code><![CDATA[$options['maxHeight']]]></code>
      <code><![CDATA[$options['maxWidth']]]></code>
      <code><![CDATA[$options['minHeight']]]></code>
    </MixedAssignment>
    <MixedInferredReturnType>
      <code><![CDATA[int]]></code>
      <code><![CDATA[int]]></code>
      <code><![CDATA[int]]></code>
      <code><![CDATA[int]]></code>
    </MixedInferredReturnType>
    <MixedReturnStatement>
      <code><![CDATA[$this->options['maxHeight']]]></code>
      <code><![CDATA[$this->options['maxWidth']]]></code>
      <code><![CDATA[$this->options['minHeight']]]></code>
      <code><![CDATA[$this->options['minWidth']]]></code>
    </MixedReturnStatement>
    <MoreSpecificImplementedParamType>
      <code><![CDATA[$value]]></code>
    </MoreSpecificImplementedParamType>
    <PossiblyInvalidArgument>
      <code><![CDATA[$options]]></code>
      <code><![CDATA[$options]]></code>
    </PossiblyInvalidArgument>
    <PossiblyUnusedMethod>
      <code><![CDATA[setMaxHeight]]></code>
      <code><![CDATA[setMaxWidth]]></code>
      <code><![CDATA[setMinHeight]]></code>
      <code><![CDATA[setMinWidth]]></code>
    </PossiblyUnusedMethod>
    <PropertyNotSetInConstructor>
      <code><![CDATA[$height]]></code>
      <code><![CDATA[$width]]></code>
    </PropertyNotSetInConstructor>
    <RedundantCastGivenDocblockType>
      <code><![CDATA[(int) $maxHeight]]></code>
      <code><![CDATA[(int) $maxWidth]]></code>
      <code><![CDATA[(int) $minHeight]]></code>
      <code><![CDATA[(int) $minWidth]]></code>
    </RedundantCastGivenDocblockType>
    <RedundantConditionGivenDocblockType>
      <code><![CDATA[$this->getMaxHeight() !== null]]></code>
      <code><![CDATA[$this->getMaxHeight() !== null]]></code>
      <code><![CDATA[$this->getMaxWidth() !== null]]></code>
      <code><![CDATA[$this->getMaxWidth() !== null]]></code>
      <code><![CDATA[$this->getMinHeight() !== null]]></code>
      <code><![CDATA[$this->getMinWidth() !== null]]></code>
    </RedundantConditionGivenDocblockType>
  </file>
  <file src="src/File/IsCompressed.php">
    <DocblockTypeContradiction>
      <code><![CDATA[$options === null]]></code>
    </DocblockTypeContradiction>
    <InvalidClassConstantType>
      <code><![CDATA[FALSE_TYPE]]></code>
      <code><![CDATA[NOT_DETECTED]]></code>
      <code><![CDATA[NOT_READABLE]]></code>
    </InvalidClassConstantType>
    <PropertyNotSetInConstructor>
      <code><![CDATA[IsCompressed]]></code>
    </PropertyNotSetInConstructor>
  </file>
  <file src="src/File/IsImage.php">
    <DocblockTypeContradiction>
      <code><![CDATA[$options === null]]></code>
    </DocblockTypeContradiction>
    <InvalidClassConstantType>
      <code><![CDATA[FALSE_TYPE]]></code>
      <code><![CDATA[NOT_DETECTED]]></code>
      <code><![CDATA[NOT_READABLE]]></code>
    </InvalidClassConstantType>
    <PropertyNotSetInConstructor>
      <code><![CDATA[IsImage]]></code>
    </PropertyNotSetInConstructor>
  </file>
  <file src="src/File/Md5.php">
    <InvalidClassConstantType>
      <code><![CDATA[DOES_NOT_MATCH]]></code>
      <code><![CDATA[NOT_DETECTED]]></code>
      <code><![CDATA[NOT_FOUND]]></code>
    </InvalidClassConstantType>
    <InvalidPropertyAssignmentValue>
      <code><![CDATA[[
        'algorithm' => 'md5',
        'hash'      => null,
    ]]]></code>
    </InvalidPropertyAssignmentValue>
    <MixedArgument>
      <code><![CDATA[$fileInfo['file']]]></code>
      <code><![CDATA[$fileInfo['file']]]></code>
    </MixedArgument>
    <MoreSpecificImplementedParamType>
      <code><![CDATA[$value]]></code>
    </MoreSpecificImplementedParamType>
  </file>
  <file src="src/File/MimeType.php">
    <DocblockTypeContradiction>
      <code><![CDATA[! is_string($content)]]></code>
      <code><![CDATA[$file === false]]></code>
      <code><![CDATA[is_array($mimetype)]]></code>
    </DocblockTypeContradiction>
    <InvalidArrayOffset>
      <code><![CDATA[$mimetype['magicFile']]]></code>
    </InvalidArrayOffset>
    <InvalidCatch>
      <code><![CDATA[try {
                    $this->setMagicFile($file);
                } catch (Exception\ExceptionInterface) {
                    // suppressing errors which are thrown due to open_basedir restrictions
                    continue;
                }]]></code>
    </InvalidCatch>
    <MixedArgument>
      <code><![CDATA[$fileInfo['file']]]></code>
      <code><![CDATA[$fileInfo['file']]]></code>
      <code><![CDATA[$options[$key]]]></code>
      <code><![CDATA[$options['magicFile']]]></code>
      <code><![CDATA[$options['mimeType']]]></code>
      <code><![CDATA[$this->type]]></code>
      <code><![CDATA[static::FALSE_TYPE]]></code>
      <code><![CDATA[static::NOT_DETECTED]]></code>
      <code><![CDATA[static::NOT_READABLE]]></code>
    </MixedArgument>
    <MixedAssignment>
      <code><![CDATA[$this->type]]></code>
    </MixedAssignment>
    <MixedInferredReturnType>
      <code><![CDATA[bool]]></code>
      <code><![CDATA[bool]]></code>
      <code><![CDATA[string|false]]></code>
    </MixedInferredReturnType>
    <MixedReturnStatement>
      <code><![CDATA[$this->options['disableMagicFile']]]></code>
      <code><![CDATA[$this->options['enableHeaderCheck']]]></code>
      <code><![CDATA[$this->options['magicFile']]]></code>
    </MixedReturnStatement>
    <MoreSpecificImplementedParamType>
      <code><![CDATA[$value]]></code>
    </MoreSpecificImplementedParamType>
    <NoValue>
      <code><![CDATA[return $this->options['magicFile'];]]></code>
    </NoValue>
    <PossiblyInvalidArgument>
      <code><![CDATA[$options]]></code>
    </PossiblyInvalidArgument>
    <PossiblyNullPropertyAssignmentValue>
      <code><![CDATA[null]]></code>
    </PossiblyNullPropertyAssignmentValue>
    <PropertyNotSetInConstructor>
      <code><![CDATA[$type]]></code>
    </PropertyNotSetInConstructor>
    <RedundantCastGivenDocblockType>
      <code><![CDATA[(bool) $disable]]></code>
      <code><![CDATA[(bool) $headerCheck]]></code>
    </RedundantCastGivenDocblockType>
    <TypeDoesNotContainType>
      <code><![CDATA[is_string($this->options['magicFile'])]]></code>
    </TypeDoesNotContainType>
  </file>
  <file src="src/File/NotExists.php">
    <InvalidIterator>
      <code><![CDATA[$directories]]></code>
    </InvalidIterator>
    <MixedArgument>
      <code><![CDATA[$fileInfo['file']]]></code>
    </MixedArgument>
    <MixedAssignment>
      <code><![CDATA[$directory]]></code>
    </MixedAssignment>
    <MixedOperand>
      <code><![CDATA[$directory]]></code>
      <code><![CDATA[$fileInfo['basename']]]></code>
    </MixedOperand>
    <MoreSpecificImplementedParamType>
      <code><![CDATA[$value]]></code>
    </MoreSpecificImplementedParamType>
  </file>
  <file src="src/File/Sha1.php">
    <InvalidClassConstantType>
      <code><![CDATA[DOES_NOT_MATCH]]></code>
      <code><![CDATA[NOT_DETECTED]]></code>
      <code><![CDATA[NOT_FOUND]]></code>
    </InvalidClassConstantType>
    <InvalidPropertyAssignmentValue>
      <code><![CDATA[[
        'algorithm' => 'sha1',
        'hash'      => null,
    ]]]></code>
    </InvalidPropertyAssignmentValue>
    <MixedArgument>
      <code><![CDATA[$fileInfo['file']]]></code>
      <code><![CDATA[$fileInfo['file']]]></code>
    </MixedArgument>
    <MoreSpecificImplementedParamType>
      <code><![CDATA[$value]]></code>
      <code><![CDATA[$value]]></code>
    </MoreSpecificImplementedParamType>
  </file>
  <file src="src/File/Size.php">
    <DocblockTypeContradiction>
      <code><![CDATA[! is_string($max) && ! is_numeric($max)]]></code>
      <code><![CDATA[! is_string($min) && ! is_numeric($min)]]></code>
      <code><![CDATA[is_string($options)]]></code>
    </DocblockTypeContradiction>
    <InvalidArrayOffset>
      <code><![CDATA[$sizes[$i]]]></code>
    </InvalidArrayOffset>
    <InvalidPropertyAssignmentValue>
      <code><![CDATA[$this->toByteString($size)]]></code>
      <code><![CDATA[$this->toByteString($size)]]></code>
    </InvalidPropertyAssignmentValue>
    <MixedArgument>
      <code><![CDATA[$max]]></code>
      <code><![CDATA[$min]]></code>
    </MixedArgument>
    <MixedArgumentTypeCoercion>
      <code><![CDATA[$options]]></code>
    </MixedArgumentTypeCoercion>
    <MixedAssignment>
      <code><![CDATA[$max]]></code>
      <code><![CDATA[$min]]></code>
      <code><![CDATA[$options['max']]]></code>
      <code><![CDATA[$options['useByteString']]]></code>
    </MixedAssignment>
    <MixedInferredReturnType>
      <code><![CDATA[bool]]></code>
      <code><![CDATA[int|string]]></code>
      <code><![CDATA[int|string]]></code>
    </MixedInferredReturnType>
    <MixedOperand>
      <code><![CDATA[$sizes[$i]]]></code>
    </MixedOperand>
    <MixedReturnStatement>
      <code><![CDATA[$max]]></code>
      <code><![CDATA[$max]]></code>
      <code><![CDATA[$min]]></code>
      <code><![CDATA[$min]]></code>
      <code><![CDATA[$this->options['useByteString']]]></code>
    </MixedReturnStatement>
    <MoreSpecificImplementedParamType>
      <code><![CDATA[$value]]></code>
    </MoreSpecificImplementedParamType>
    <PossiblyInvalidArgument>
      <code><![CDATA[$max]]></code>
      <code><![CDATA[$max]]></code>
      <code><![CDATA[$min]]></code>
      <code><![CDATA[$min]]></code>
    </PossiblyInvalidArgument>
    <PossiblyInvalidArrayAssignment>
      <code><![CDATA[$options['max']]]></code>
      <code><![CDATA[$options['useByteString']]]></code>
    </PossiblyInvalidArrayAssignment>
    <PropertyNotSetInConstructor>
      <code><![CDATA[$size]]></code>
    </PropertyNotSetInConstructor>
    <RedundantCastGivenDocblockType>
      <code><![CDATA[(bool) $byteString]]></code>
    </RedundantCastGivenDocblockType>
    <RedundantConditionGivenDocblockType>
      <code><![CDATA[$max !== null]]></code>
      <code><![CDATA[$max !== null]]></code>
      <code><![CDATA[$min !== null]]></code>
      <code><![CDATA[$min !== null]]></code>
    </RedundantConditionGivenDocblockType>
  </file>
  <file src="src/File/Upload.php">
    <DocblockTypeContradiction>
      <code><![CDATA[null === $files]]></code>
    </DocblockTypeContradiction>
    <MixedArgument>
      <code><![CDATA[$content]]></code>
      <code><![CDATA[$content]]></code>
      <code><![CDATA[$content]]></code>
      <code><![CDATA[$content]]></code>
      <code><![CDATA[$content]]></code>
      <code><![CDATA[$content]]></code>
      <code><![CDATA[$content]]></code>
      <code><![CDATA[$content]]></code>
      <code><![CDATA[$content]]></code>
      <code><![CDATA[$content['tmp_name']]]></code>
      <code><![CDATA[$file]]></code>
    </MixedArgument>
    <MixedArgumentTypeCoercion>
      <code><![CDATA[$file]]></code>
      <code><![CDATA[$file]]></code>
      <code><![CDATA[$file]]></code>
      <code><![CDATA[$options]]></code>
    </MixedArgumentTypeCoercion>
    <MixedArrayAccess>
      <code><![CDATA[$content['error']]]></code>
      <code><![CDATA[$content['name']]]></code>
      <code><![CDATA[$content['tmp_name']]]></code>
      <code><![CDATA[$this->options['files'][$name]]]></code>
      <code><![CDATA[$this->options['files'][$name]]]></code>
      <code><![CDATA[$this->options['files'][$name]]]></code>
    </MixedArrayAccess>
    <MixedArrayOffset>
      <code><![CDATA[$return[$name]]]></code>
      <code><![CDATA[$return[$name]]]></code>
      <code><![CDATA[$this->options['files'][$name]]]></code>
      <code><![CDATA[$this->options['files'][$name]]]></code>
    </MixedArrayOffset>
    <MixedAssignment>
      <code><![CDATA[$content]]></code>
      <code><![CDATA[$content]]></code>
      <code><![CDATA[$content]]></code>
      <code><![CDATA[$error]]></code>
      <code><![CDATA[$name]]></code>
      <code><![CDATA[$return[$file]]]></code>
      <code><![CDATA[$return[$name]]]></code>
      <code><![CDATA[$return[$name]]]></code>
    </MixedAssignment>
    <MixedInferredReturnType>
      <code><![CDATA[array]]></code>
    </MixedInferredReturnType>
    <MixedReturnStatement>
      <code><![CDATA[$this->options['files']]]></code>
    </MixedReturnStatement>
    <MoreSpecificImplementedParamType>
      <code><![CDATA[$value]]></code>
    </MoreSpecificImplementedParamType>
    <PossiblyNullArgument>
      <code><![CDATA[$file]]></code>
    </PossiblyNullArgument>
    <RedundantConditionGivenDocblockType>
      <code><![CDATA[$file !== null]]></code>
      <code><![CDATA[(is_countable($files))
                && count($files) === 0]]></code>
      <code><![CDATA[is_countable($files)]]></code>
    </RedundantConditionGivenDocblockType>
    <TypeDoesNotContainNull>
      <code><![CDATA[$this->options['files'] === null]]></code>
    </TypeDoesNotContainNull>
  </file>
  <file src="src/File/UploadFile.php">
    <MixedArgument>
      <code><![CDATA[$value['error']]]></code>
      <code><![CDATA[$value['name']]]></code>
      <code><![CDATA[$value['tmp_name']]]></code>
    </MixedArgument>
    <MoreSpecificImplementedParamType>
      <code><![CDATA[$value]]></code>
    </MoreSpecificImplementedParamType>
    <RedundantConditionGivenDocblockType>
      <code><![CDATA[is_string($value)]]></code>
    </RedundantConditionGivenDocblockType>
  </file>
  <file src="src/File/WordCount.php">
    <DocblockTypeContradiction>
      <code><![CDATA[is_string($options)]]></code>
    </DocblockTypeContradiction>
    <MixedArgument>
      <code><![CDATA[$fileInfo['file']]]></code>
      <code><![CDATA[$fileInfo['file']]]></code>
    </MixedArgument>
    <MixedArgumentTypeCoercion>
      <code><![CDATA[$options]]></code>
    </MixedArgumentTypeCoercion>
    <MixedAssignment>
      <code><![CDATA[$max]]></code>
      <code><![CDATA[$min]]></code>
    </MixedAssignment>
    <MixedInferredReturnType>
      <code><![CDATA[int]]></code>
      <code><![CDATA[int]]></code>
    </MixedInferredReturnType>
    <MixedReturnStatement>
      <code><![CDATA[$this->options['max']]]></code>
      <code><![CDATA[$this->options['min']]]></code>
    </MixedReturnStatement>
    <MoreSpecificImplementedParamType>
      <code><![CDATA[$value]]></code>
    </MoreSpecificImplementedParamType>
    <PropertyNotSetInConstructor>
      <code><![CDATA[$count]]></code>
    </PropertyNotSetInConstructor>
    <RedundantConditionGivenDocblockType>
      <code><![CDATA[$this->getMax() !== null]]></code>
      <code><![CDATA[$this->getMax() !== null]]></code>
      <code><![CDATA[$this->getMin() !== null]]></code>
      <code><![CDATA[$this->getMin() !== null]]></code>
    </RedundantConditionGivenDocblockType>
  </file>
  <file src="src/GpsPoint.php">
    <InvalidOperand>
      <code><![CDATA[$matches[1][0]]]></code>
      <code><![CDATA[$matches[2][0]]]></code>
    </InvalidOperand>
    <MixedArgument>
      <code><![CDATA[$value]]></code>
    </MixedArgument>
  </file>
  <file src="src/GreaterThan.php">
    <MixedArgument>
      <code><![CDATA[$options['inclusive']]]></code>
    </MixedArgument>
    <MixedAssignment>
      <code><![CDATA[$temp['inclusive']]]></code>
      <code><![CDATA[$temp['min']]]></code>
    </MixedAssignment>
    <PossiblyInvalidArgument>
      <code><![CDATA[$options]]></code>
    </PossiblyInvalidArgument>
    <PossiblyUndefinedVariable>
      <code><![CDATA[$temp]]></code>
    </PossiblyUndefinedVariable>
    <PropertyNotSetInConstructor>
      <code><![CDATA[$inclusive]]></code>
    </PropertyNotSetInConstructor>
  </file>
  <file src="src/Hostname.php">
    <DocblockTypeContradiction>
      <code><![CDATA[is_array($options)]]></code>
      <code><![CDATA[is_string($value)]]></code>
    </DocblockTypeContradiction>
    <MixedArgument>
      <code><![CDATA[$regexChar]]></code>
      <code><![CDATA[$regexKey]]></code>
    </MixedArgument>
    <MixedAssignment>
      <code><![CDATA[$partRegexChars]]></code>
      <code><![CDATA[$regexChar]]></code>
      <code><![CDATA[$regexChars]]></code>
      <code><![CDATA[$regexKey]]></code>
      <code><![CDATA[$temp['allow']]]></code>
      <code><![CDATA[$temp['ipValidator']]]></code>
      <code><![CDATA[$temp['useIdnCheck']]]></code>
      <code><![CDATA[$temp['useTldCheck']]]></code>
    </MixedAssignment>
    <MixedInferredReturnType>
      <code><![CDATA[Ip]]></code>
      <code><![CDATA[bool]]></code>
      <code><![CDATA[bool]]></code>
      <code><![CDATA[int]]></code>
    </MixedInferredReturnType>
    <MixedOperand>
      <code><![CDATA[$regexChars]]></code>
    </MixedOperand>
    <MixedReturnStatement>
      <code><![CDATA[$this->options['allow']]]></code>
      <code><![CDATA[$this->options['ipValidator']]]></code>
      <code><![CDATA[$this->options['useIdnCheck']]]></code>
      <code><![CDATA[$this->options['useTldCheck']]]></code>
    </MixedReturnStatement>
    <MoreSpecificImplementedParamType>
      <code><![CDATA[$value]]></code>
    </MoreSpecificImplementedParamType>
    <PossiblyInvalidArgument>
      <code><![CDATA[$options]]></code>
    </PossiblyInvalidArgument>
    <PossiblyUndefinedVariable>
      <code><![CDATA[$temp]]></code>
    </PossiblyUndefinedVariable>
    <PossiblyUnusedMethod>
      <code><![CDATA[setAllow]]></code>
      <code><![CDATA[setIpValidator]]></code>
    </PossiblyUnusedMethod>
    <RedundantCastGivenDocblockType>
      <code><![CDATA[(bool) $useIdnCheck]]></code>
      <code><![CDATA[(bool) $useTldCheck]]></code>
    </RedundantCastGivenDocblockType>
    <UnresolvableInclude>
      <code><![CDATA[include __DIR__ . '/' . $this->validIdns[$this->tld]]]></code>
    </UnresolvableInclude>
  </file>
  <file src="src/Iban.php">
    <DocblockTypeContradiction>
      <code><![CDATA[is_string($value)]]></code>
    </DocblockTypeContradiction>
    <MixedArgument>
      <code><![CDATA[$options['allow_non_sepa']]]></code>
      <code><![CDATA[$options['country_code']]]></code>
    </MixedArgument>
    <MixedOperand>
      <code><![CDATA[static::$ibanRegex[$countryCode]]]></code>
    </MixedOperand>
    <MoreSpecificImplementedParamType>
      <code><![CDATA[$value]]></code>
    </MoreSpecificImplementedParamType>
    <PossiblyInvalidArgument>
      <code><![CDATA[$options]]></code>
    </PossiblyInvalidArgument>
    <RedundantCastGivenDocblockType>
      <code><![CDATA[(bool) $allowNonSepa]]></code>
      <code><![CDATA[(string) $countryCode]]></code>
    </RedundantCastGivenDocblockType>
  </file>
  <file src="src/Identical.php">
    <MixedArgument>
      <code><![CDATA[$token['literal']]]></code>
      <code><![CDATA[$token['strict']]]></code>
    </MixedArgument>
    <MixedArrayAccess>
      <code><![CDATA[$context[$key]]]></code>
      <code><![CDATA[$context[$token]]]></code>
    </MixedArrayAccess>
    <MixedAssignment>
      <code><![CDATA[$context]]></code>
      <code><![CDATA[$this->token]]></code>
      <code><![CDATA[$token]]></code>
      <code><![CDATA[$token]]></code>
      <code><![CDATA[$token]]></code>
      <code><![CDATA[$token]]></code>
    </MixedAssignment>
    <PossiblyInvalidArgument>
      <code><![CDATA[is_array($token) ? $token : null]]></code>
    </PossiblyInvalidArgument>
    <RedundantCastGivenDocblockType>
      <code><![CDATA[(bool) $literal]]></code>
      <code><![CDATA[(bool) $strict]]></code>
    </RedundantCastGivenDocblockType>
  </file>
  <file src="src/InArray.php">
    <DocblockTypeContradiction>
      <code><![CDATA[$this->haystack === null]]></code>
    </DocblockTypeContradiction>
    <MixedArgument>
      <code><![CDATA[$haystack]]></code>
      <code><![CDATA[$haystack]]></code>
      <code><![CDATA[$haystack]]></code>
    </MixedArgument>
    <MixedAssignment>
      <code><![CDATA[$el]]></code>
      <code><![CDATA[$element]]></code>
      <code><![CDATA[$h]]></code>
      <code><![CDATA[$haystack]]></code>
      <code><![CDATA[$this->haystack]]></code>
    </MixedAssignment>
    <PropertyNotSetInConstructor>
      <code><![CDATA[$haystack]]></code>
    </PropertyNotSetInConstructor>
    <RedundantCastGivenDocblockType>
      <code><![CDATA[(bool) $recursive]]></code>
    </RedundantCastGivenDocblockType>
  </file>
  <file src="src/Ip.php">
    <MixedArgument>
      <code><![CDATA[$regex]]></code>
      <code><![CDATA[$regex]]></code>
    </MixedArgument>
    <MixedArgumentTypeCoercion>
      <code><![CDATA[$options]]></code>
    </MixedArgumentTypeCoercion>
  </file>
  <file src="src/IsInstanceOf.php">
    <MixedAssignment>
      <code><![CDATA[$tmpOptions['className']]]></code>
    </MixedAssignment>
    <PossiblyInvalidArgument>
      <code><![CDATA[$options]]></code>
    </PossiblyInvalidArgument>
    <PossiblyUnusedMethod>
      <code><![CDATA[setClassName]]></code>
    </PossiblyUnusedMethod>
    <PropertyNotSetInConstructor>
      <code><![CDATA[$className]]></code>
    </PropertyNotSetInConstructor>
  </file>
  <file src="src/IsJsonString.php">
    <InvalidArgument>
      <code><![CDATA[$this->maxDepth]]></code>
    </InvalidArgument>
  </file>
  <file src="src/Isbn.php">
    <MixedArgument>
      <code><![CDATA[$this->getValue()]]></code>
      <code><![CDATA[$this->getValue()]]></code>
    </MixedArgument>
    <MixedInferredReturnType>
      <code><![CDATA[string]]></code>
      <code><![CDATA[string]]></code>
    </MixedInferredReturnType>
    <MixedReturnStatement>
      <code><![CDATA[$this->options['separator']]]></code>
      <code><![CDATA[$this->options['type']]]></code>
    </MixedReturnStatement>
  </file>
  <file src="src/LessThan.php">
    <MixedArgument>
      <code><![CDATA[$options['inclusive']]]></code>
    </MixedArgument>
    <MixedAssignment>
      <code><![CDATA[$temp['inclusive']]]></code>
      <code><![CDATA[$temp['max']]]></code>
    </MixedAssignment>
    <PossiblyInvalidArgument>
      <code><![CDATA[$options]]></code>
    </PossiblyInvalidArgument>
    <PossiblyUndefinedVariable>
      <code><![CDATA[$temp]]></code>
    </PossiblyUndefinedVariable>
    <PropertyNotSetInConstructor>
      <code><![CDATA[$inclusive]]></code>
    </PropertyNotSetInConstructor>
  </file>
  <file src="src/Module.php">
    <PossiblyUnusedParam>
      <code><![CDATA[$moduleManager]]></code>
    </PossiblyUnusedParam>
    <UndefinedDocblockClass>
      <code><![CDATA[ModuleManager]]></code>
    </UndefinedDocblockClass>
    <UnusedClass>
      <code><![CDATA[Module]]></code>
    </UnusedClass>
  </file>
  <file src="src/NotEmpty.php">
    <MixedAssignment>
      <code><![CDATA[$temp['type']]]></code>
      <code><![CDATA[$value]]></code>
    </MixedAssignment>
    <MixedInferredReturnType>
      <code><![CDATA[int]]></code>
    </MixedInferredReturnType>
    <MixedReturnStatement>
      <code><![CDATA[$this->options['type']]]></code>
    </MixedReturnStatement>
    <PossiblyInvalidArgument>
      <code><![CDATA[$options]]></code>
    </PossiblyInvalidArgument>
    <PossiblyNullArgument>
      <code><![CDATA[$type]]></code>
    </PossiblyNullArgument>
    <RedundantCondition>
      <code><![CDATA[is_object($value) && method_exists($value, '__toString') && (string) $value === '']]></code>
    </RedundantCondition>
  </file>
  <file src="src/Regex.php">
    <DocblockTypeContradiction>
      <code><![CDATA[is_array($pattern)]]></code>
    </DocblockTypeContradiction>
    <PossiblyInvalidArgument>
      <code><![CDATA[$pattern]]></code>
    </PossiblyInvalidArgument>
    <RedundantCastGivenDocblockType>
      <code><![CDATA[(string) $pattern]]></code>
    </RedundantCastGivenDocblockType>
  </file>
  <file src="src/Sitemap/Changefreq.php">
    <DocblockTypeContradiction>
      <code><![CDATA[is_string($value)]]></code>
    </DocblockTypeContradiction>
    <MoreSpecificImplementedParamType>
      <code><![CDATA[$value]]></code>
    </MoreSpecificImplementedParamType>
  </file>
  <file src="src/Sitemap/Lastmod.php">
    <DocblockTypeContradiction>
      <code><![CDATA[is_string($value)]]></code>
    </DocblockTypeContradiction>
    <MoreSpecificImplementedParamType>
      <code><![CDATA[$value]]></code>
    </MoreSpecificImplementedParamType>
  </file>
  <file src="src/Sitemap/Priority.php">
    <MoreSpecificImplementedParamType>
      <code><![CDATA[$value]]></code>
    </MoreSpecificImplementedParamType>
  </file>
  <file src="src/StaticValidator.php">
    <UndefinedMethod>
      <code><![CDATA[setShareByDefault]]></code>
    </UndefinedMethod>
  </file>
  <file src="src/Step.php">
    <DocblockTypeContradiction>
      <code><![CDATA[is_array($options)]]></code>
    </DocblockTypeContradiction>
    <MixedArgument>
      <code><![CDATA[$options['baseValue']]]></code>
      <code><![CDATA[$options['step']]]></code>
    </MixedArgument>
    <MixedAssignment>
      <code><![CDATA[$temp['baseValue']]]></code>
      <code><![CDATA[$temp['step']]]></code>
    </MixedAssignment>
    <PossiblyInvalidArgument>
      <code><![CDATA[$options]]></code>
    </PossiblyInvalidArgument>
    <PossiblyUndefinedVariable>
      <code><![CDATA[$temp]]></code>
    </PossiblyUndefinedVariable>
  </file>
  <file src="src/StringLength.php">
    <DocblockTypeContradiction>
      <code><![CDATA[is_string($value)]]></code>
    </DocblockTypeContradiction>
    <MixedAssignment>
      <code><![CDATA[$temp['encoding']]]></code>
      <code><![CDATA[$temp['max']]]></code>
      <code><![CDATA[$temp['min']]]></code>
    </MixedAssignment>
    <MixedInferredReturnType>
      <code><![CDATA[int]]></code>
      <code><![CDATA[int]]></code>
      <code><![CDATA[int|null]]></code>
      <code><![CDATA[string]]></code>
    </MixedInferredReturnType>
    <MixedReturnStatement>
      <code><![CDATA[$this->options['encoding']]]></code>
      <code><![CDATA[$this->options['length']]]></code>
      <code><![CDATA[$this->options['max']]]></code>
      <code><![CDATA[$this->options['min']]]></code>
    </MixedReturnStatement>
    <MoreSpecificImplementedParamType>
      <code><![CDATA[$value]]></code>
    </MoreSpecificImplementedParamType>
    <PossiblyFalseArgument>
      <code><![CDATA[$this->getStringWrapper()->strlen($value)]]></code>
    </PossiblyFalseArgument>
    <PossiblyInvalidArgument>
      <code><![CDATA[$options]]></code>
    </PossiblyInvalidArgument>
    <PossiblyUndefinedVariable>
      <code><![CDATA[$temp]]></code>
    </PossiblyUndefinedVariable>
    <PossiblyUnusedMethod>
      <code><![CDATA[setStringWrapper]]></code>
    </PossiblyUnusedMethod>
    <RedundantCastGivenDocblockType>
      <code><![CDATA[(int) $length]]></code>
      <code><![CDATA[(int) $max]]></code>
      <code><![CDATA[(int) $min]]></code>
    </RedundantCastGivenDocblockType>
  </file>
  <file src="src/Timezone.php">
    <DocblockTypeContradiction>
      <code><![CDATA[is_string($type)]]></code>
    </DocblockTypeContradiction>
    <InvalidOperand>
      <code><![CDATA[array_search($value, $this->constants)]]></code>
    </InvalidOperand>
    <MixedAssignment>
      <code><![CDATA[$opts['type']]]></code>
      <code><![CDATA[$type]]></code>
      <code><![CDATA[$value]]></code>
    </MixedAssignment>
    <MixedOperand>
      <code><![CDATA[$type]]></code>
      <code><![CDATA[$type]]></code>
      <code><![CDATA[$type]]></code>
      <code><![CDATA[$type]]></code>
    </MixedOperand>
    <PossiblyFalseOperand>
      <code><![CDATA[array_search($value, $this->constants)]]></code>
    </PossiblyFalseOperand>
    <PossiblyInvalidArgument>
      <code><![CDATA[$opts]]></code>
    </PossiblyInvalidArgument>
    <PossiblyNullArgument>
      <code><![CDATA[$type]]></code>
      <code><![CDATA[$value]]></code>
      <code><![CDATA[$value]]></code>
    </PossiblyNullArgument>
    <PossiblyUndefinedVariable>
      <code><![CDATA[$opts]]></code>
    </PossiblyUndefinedVariable>
    <RedundantConditionGivenDocblockType>
      <code><![CDATA[gettype($type)]]></code>
    </RedundantConditionGivenDocblockType>
  </file>
  <file src="src/Translator/DummyTranslator.php">
    <RedundantCastGivenDocblockType>
      <code><![CDATA[(int) $number]]></code>
    </RedundantCastGivenDocblockType>
  </file>
  <file src="src/Translator/TranslatorAwareInterface.php">
    <PossiblyUnusedReturnValue>
      <code><![CDATA[TranslatorAwareInterface]]></code>
      <code><![CDATA[self]]></code>
    </PossiblyUnusedReturnValue>
  </file>
  <file src="src/ValidatorChain.php">
    <MixedPropertyTypeCoercion>
      <code><![CDATA[new PriorityQueue()]]></code>
    </MixedPropertyTypeCoercion>
    <PossiblyUnusedMethod>
      <code><![CDATA[addByName]]></code>
      <code><![CDATA[addValidator]]></code>
      <code><![CDATA[count]]></code>
    </PossiblyUnusedMethod>
    <TooManyArguments>
      <code><![CDATA[isValid]]></code>
    </TooManyArguments>
  </file>
  <file src="src/ValidatorPluginManager.php">
<<<<<<< HEAD
    <DeprecatedClass>
      <code><![CDATA[Csrf::class]]></code>
      <code><![CDATA[Csrf::class]]></code>
      <code><![CDATA[Csrf::class]]></code>
      <code><![CDATA[Csrf::class]]></code>
      <code><![CDATA[Csrf::class]]></code>
      <code><![CDATA[Db\NoRecordExists::class]]></code>
      <code><![CDATA[Db\NoRecordExists::class]]></code>
      <code><![CDATA[Db\NoRecordExists::class]]></code>
      <code><![CDATA[Db\NoRecordExists::class]]></code>
      <code><![CDATA[Db\NoRecordExists::class]]></code>
      <code><![CDATA[Db\NoRecordExists::class]]></code>
      <code><![CDATA[Db\RecordExists::class]]></code>
      <code><![CDATA[Db\RecordExists::class]]></code>
      <code><![CDATA[Db\RecordExists::class]]></code>
      <code><![CDATA[Db\RecordExists::class]]></code>
      <code><![CDATA[Db\RecordExists::class]]></code>
      <code><![CDATA[Db\RecordExists::class]]></code>
    </DeprecatedClass>
=======
>>>>>>> b50325e7
    <DeprecatedMethod>
      <code><![CDATA[getServiceLocator]]></code>
      <code><![CDATA[getServiceLocator]]></code>
    </DeprecatedMethod>
    <MethodSignatureMismatch>
      <code><![CDATA[ValidatorPluginManager]]></code>
    </MethodSignatureMismatch>
    <MissingParamType>
      <code><![CDATA[$configOrContainerInstance]]></code>
    </MissingParamType>
    <MixedArgument>
      <code><![CDATA[$configOrContainerInstance]]></code>
      <code><![CDATA[$container->get('MvcTranslator')]]></code>
    </MixedArgument>
    <PossiblyUnusedMethod>
      <code><![CDATA[validatePlugin]]></code>
    </PossiblyUnusedMethod>
    <PossiblyUnusedProperty>
      <code><![CDATA[$shareByDefault]]></code>
    </PossiblyUnusedProperty>
    <RedundantConditionGivenDocblockType>
      <code><![CDATA[$container->getServiceLocator()]]></code>
    </RedundantConditionGivenDocblockType>
  </file>
  <file src="src/ValidatorPluginManagerAwareInterface.php">
    <MissingReturnType>
      <code><![CDATA[setValidatorPluginManager]]></code>
    </MissingReturnType>
  </file>
  <file src="src/ValidatorPluginManagerFactory.php">
    <DeprecatedClass>
      <code><![CDATA[new Config($config['validators'])]]></code>
    </DeprecatedClass>
    <DeprecatedInterface>
      <code><![CDATA[ValidatorPluginManagerFactory]]></code>
    </DeprecatedInterface>
    <MixedArgument>
      <code><![CDATA[$config['validators']]]></code>
    </MixedArgument>
    <ParamNameMismatch>
      <code><![CDATA[$container]]></code>
    </ParamNameMismatch>
  </file>
  <file src="src/ValidatorProviderInterface.php">
    <UnusedClass>
      <code><![CDATA[ValidatorProviderInterface]]></code>
    </UnusedClass>
  </file>
  <file src="test/AbstractValidatorTest.php">
    <InvalidArgument>
      <code><![CDATA[$options]]></code>
    </InvalidArgument>
    <MixedArgument>
      <code><![CDATA[$message]]></code>
    </MixedArgument>
    <MixedAssignment>
      <code><![CDATA[$message]]></code>
    </MixedAssignment>
    <NullArgument>
      <code><![CDATA[null]]></code>
      <code><![CDATA[null]]></code>
    </NullArgument>
    <PossiblyUnusedMethod>
      <code><![CDATA[invalidOptionsArguments]]></code>
    </PossiblyUnusedMethod>
  </file>
  <file src="test/BarcodeTest.php">
    <InvalidArgument>
      <code><![CDATA[123]]></code>
      <code><![CDATA[06510000.4327]]></code>
      <code><![CDATA[106510000.4327]]></code>
      <code><![CDATA[['065100004327']]]></code>
      <code><![CDATA[['065100004327']]]></code>
    </InvalidArgument>
    <InvalidCast>
      <code><![CDATA[['065100004327']]]></code>
      <code><![CDATA[['065100004327']]]></code>
    </InvalidCast>
    <PossiblyUnusedMethod>
      <code><![CDATA[provideBarcodeConstructor]]></code>
    </PossiblyUnusedMethod>
  </file>
  <file src="test/BetweenTest.php">
    <InvalidArgument>
      <code><![CDATA[1]]></code>
    </InvalidArgument>
    <MixedOperand>
      <code><![CDATA[$value]]></code>
    </MixedOperand>
    <PossiblyInvalidArgument>
      <code><![CDATA[$args]]></code>
    </PossiblyInvalidArgument>
    <PossiblyUnusedMethod>
      <code><![CDATA[constructBetweenValidatorInvalidDataProvider]]></code>
      <code><![CDATA[providerBasic]]></code>
    </PossiblyUnusedMethod>
  </file>
  <file src="test/BitwiseTest.php">
    <InvalidArgument>
      <code><![CDATA[$control]]></code>
      <code><![CDATA[$control]]></code>
      <code><![CDATA[0x1]]></code>
      <code><![CDATA[0x1]]></code>
      <code><![CDATA[0x1]]></code>
      <code><![CDATA[0x1]]></code>
      <code><![CDATA[0x1]]></code>
    </InvalidArgument>
    <PossiblyUnusedMethod>
      <code><![CDATA[bitwiseXorProvider]]></code>
      <code><![CDATA[constructDataProvider]]></code>
    </PossiblyUnusedMethod>
  </file>
  <file src="test/BusinessIdentifierCodeTest.php">
    <PossiblyUnusedMethod>
      <code><![CDATA[notAStringProvider]]></code>
      <code><![CDATA[notBicFormatProvider]]></code>
      <code><![CDATA[notSwiftCountryCodeProvider]]></code>
      <code><![CDATA[successProvider]]></code>
    </PossiblyUnusedMethod>
  </file>
  <file src="test/CallbackTest.php">
    <MissingClosureParamType>
      <code><![CDATA[$baz]]></code>
      <code><![CDATA[$c]]></code>
      <code><![CDATA[$c]]></code>
      <code><![CDATA[$v]]></code>
      <code><![CDATA[$v]]></code>
    </MissingClosureParamType>
    <PossiblyUnusedMethod>
      <code><![CDATA[optionsCallback]]></code>
    </PossiblyUnusedMethod>
  </file>
  <file src="test/CreditCardTest.php">
    <InvalidArgument>
      <code><![CDATA[[self::class, 'nocallback']]]></code>
    </InvalidArgument>
    <PossiblyUnusedMethod>
      <code><![CDATA[basicValues]]></code>
      <code><![CDATA[jcbValues]]></code>
      <code><![CDATA[mastercardValues]]></code>
      <code><![CDATA[mirValues]]></code>
      <code><![CDATA[optionsValues]]></code>
      <code><![CDATA[serviceValues]]></code>
      <code><![CDATA[visaValues]]></code>
    </PossiblyUnusedMethod>
    <PossiblyUnusedReturnValue>
      <code><![CDATA[false]]></code>
    </PossiblyUnusedReturnValue>
  </file>
  <file src="test/CsrfTest.php">
    <MixedAssignment>
      <code><![CDATA[$bareToken]]></code>
    </MixedAssignment>
    <PossiblyInvalidArgument>
      <code><![CDATA[$timeout]]></code>
    </PossiblyInvalidArgument>
    <PossiblyUnusedMethod>
      <code><![CDATA[fakeValuesDataProvider]]></code>
      <code><![CDATA[timeoutValuesDataProvider]]></code>
    </PossiblyUnusedMethod>
  </file>
  <file src="test/DateStepTest.php">
    <PossiblyUnusedMethod>
      <code><![CDATA[moscowWinterTimeDataProvider]]></code>
      <code><![CDATA[stepTestsDataProvider]]></code>
    </PossiblyUnusedMethod>
  </file>
  <file src="test/DateTest.php">
    <PossiblyUnusedMethod>
      <code><![CDATA[datesDataProvider]]></code>
    </PossiblyUnusedMethod>
    <UnusedParam>
      <code><![CDATA[$result]]></code>
    </UnusedParam>
  </file>
  <file src="test/DigitsTest.php">
    <PossiblyUnusedMethod>
      <code><![CDATA[basicDataProvider]]></code>
    </PossiblyUnusedMethod>
  </file>
  <file src="test/EmailAddressTest.php">
    <InvalidArgument>
      <code><![CDATA[Hostname::ALLOW_ALL]]></code>
      <code><![CDATA[Hostname::ALLOW_ALL]]></code>
      <code><![CDATA[Hostname::ALLOW_ALL]]></code>
      <code><![CDATA[Hostname::ALLOW_ALL]]></code>
      <code><![CDATA[Hostname::ALLOW_ALL]]></code>
      <code><![CDATA[Hostname::ALLOW_DNS | Hostname::ALLOW_IP]]></code>
      <code><![CDATA[[$this, 'errorHandler']]]></code>
      <code><![CDATA[[1 => 1]]]></code>
    </InvalidArgument>
    <InvalidCast>
      <code><![CDATA[[1 => 1]]]></code>
    </InvalidCast>
    <NullArgument>
      <code><![CDATA[null]]></code>
    </NullArgument>
    <PossiblyUnusedMethod>
      <code><![CDATA[emailAddressesForMxChecks]]></code>
      <code><![CDATA[errorHandler]]></code>
      <code><![CDATA[invalidEmailAddresses]]></code>
      <code><![CDATA[validEmailAddresses]]></code>
    </PossiblyUnusedMethod>
    <RedundantConditionGivenDocblockType>
      <code><![CDATA[assertIsArray]]></code>
    </RedundantConditionGivenDocblockType>
    <UnusedParam>
      <code><![CDATA[$errno]]></code>
      <code><![CDATA[$errstr]]></code>
    </UnusedParam>
    <UnusedPsalmSuppress>
      <code><![CDATA[TooManyArguments]]></code>
    </UnusedPsalmSuppress>
  </file>
  <file src="test/ExplodeTest.php">
    <InvalidArgument>
      <code><![CDATA['inarray']]></code>
    </InvalidArgument>
    <MissingClosureParamType>
      <code><![CDATA[$c]]></code>
      <code><![CDATA[$v]]></code>
    </MissingClosureParamType>
    <PossiblyUnusedMethod>
      <code><![CDATA[getExpectedData]]></code>
    </PossiblyUnusedMethod>
  </file>
  <file src="test/File/CountTest.php">
    <MixedArgument>
      <code><![CDATA[$max]]></code>
      <code><![CDATA[$min]]></code>
    </MixedArgument>
    <PossiblyUnusedMethod>
      <code><![CDATA[basicDataProvider]]></code>
      <code><![CDATA[invalidMinMaxValues]]></code>
    </PossiblyUnusedMethod>
  </file>
  <file src="test/File/Crc32Test.php">
    <MixedArgument>
      <code><![CDATA[$isValidParam['tmp_name']]]></code>
    </MixedArgument>
    <PossiblyUnusedMethod>
      <code><![CDATA[basicBehaviorDataProvider]]></code>
    </PossiblyUnusedMethod>
  </file>
  <file src="test/File/ExcludeExtensionTest.php">
    <InvalidReturnStatement>
      <code><![CDATA[$testData]]></code>
    </InvalidReturnStatement>
    <InvalidReturnType>
      <code><![CDATA[array<array-key, array{
     *     0: string|string[],
     *     1: string|array{
     *         tmp_name: string,
     *         name: string,
     *         size: int,
     *         error: int,
     *         type: string
     *     },
     *     2: bool,
     *     3: string
     * }>]]></code>
    </InvalidReturnType>
    <MixedArgument>
      <code><![CDATA[$isValidParam['tmp_name']]]></code>
    </MixedArgument>
    <PossiblyUnusedMethod>
      <code><![CDATA[basicBehaviorDataProvider]]></code>
      <code><![CDATA[getExtensionProvider]]></code>
      <code><![CDATA[setExtensionProvider]]></code>
    </PossiblyUnusedMethod>
  </file>
  <file src="test/File/ExcludeMimeTypeTest.php">
    <MixedArgument>
      <code><![CDATA[$isValidParam['tmp_name']]]></code>
    </MixedArgument>
    <PossiblyUnusedMethod>
      <code><![CDATA[basicBehaviorDataProvider]]></code>
      <code><![CDATA[getMimeTypeProvider]]></code>
      <code><![CDATA[setMimeTypeProvider]]></code>
    </PossiblyUnusedMethod>
  </file>
  <file src="test/File/ExistsTest.php">
    <ArgumentTypeCoercion>
      <code><![CDATA[$value]]></code>
    </ArgumentTypeCoercion>
    <MixedArgument>
      <code><![CDATA[$isValidParam['tmp_name']]]></code>
    </MixedArgument>
    <PossiblyNullArgument>
      <code><![CDATA[$value]]></code>
    </PossiblyNullArgument>
    <PossiblyUnusedMethod>
      <code><![CDATA[basicBehaviorDataProvider]]></code>
      <code><![CDATA[getDirectoryProvider]]></code>
      <code><![CDATA[invalidDirectoryArguments]]></code>
      <code><![CDATA[setDirectoryProvider]]></code>
    </PossiblyUnusedMethod>
  </file>
  <file src="test/File/ExtensionTest.php">
    <InvalidReturnStatement>
      <code><![CDATA[$testData]]></code>
    </InvalidReturnStatement>
    <InvalidReturnType>
      <code><![CDATA[array<array-key, array{
     *     0: string|string[],
     *     1: string|array{
     *         tmp_name: string,
     *         name: string,
     *         size: int,
     *         error: int,
     *         type: string
     *     },
     *     2: bool,
     *     3: string
     * }>]]></code>
    </InvalidReturnType>
    <MixedArgument>
      <code><![CDATA[$isValidParam['tmp_name']]]></code>
    </MixedArgument>
    <PossiblyUnusedMethod>
      <code><![CDATA[basicBehaviorDataProvider]]></code>
      <code><![CDATA[getExtensionProvider]]></code>
      <code><![CDATA[setExtensionProvider]]></code>
    </PossiblyUnusedMethod>
  </file>
  <file src="test/File/FilesSizeTest.php">
    <MixedArgument>
      <code><![CDATA[$options]]></code>
    </MixedArgument>
    <PossiblyUnusedMethod>
      <code><![CDATA[basicDataProvider]]></code>
    </PossiblyUnusedMethod>
    <PossiblyUnusedProperty>
      <code><![CDATA[$multipleOptionsDetected]]></code>
    </PossiblyUnusedProperty>
  </file>
  <file src="test/File/HashTest.php">
    <MixedArgument>
      <code><![CDATA[$isValidParam['tmp_name']]]></code>
      <code><![CDATA[$value]]></code>
    </MixedArgument>
    <MixedArrayAccess>
      <code><![CDATA[$options['algorithm']]]></code>
    </MixedArrayAccess>
    <MixedAssignment>
      <code><![CDATA[$options]]></code>
    </MixedAssignment>
    <PossiblyUnusedMethod>
      <code><![CDATA[basicBehaviorDataProvider]]></code>
      <code><![CDATA[hashProvider]]></code>
      <code><![CDATA[invalidHashTypes]]></code>
    </PossiblyUnusedMethod>
  </file>
  <file src="test/File/ImageSizeTest.php">
    <InvalidArgument>
      <code><![CDATA[$minWidth]]></code>
    </InvalidArgument>
    <MixedArgument>
      <code><![CDATA[$isValidParam['tmp_name']]]></code>
    </MixedArgument>
    <PossiblyUnusedMethod>
      <code><![CDATA[basicBehaviorDataProvider]]></code>
      <code><![CDATA[imageMaxProvider]]></code>
    </PossiblyUnusedMethod>
  </file>
  <file src="test/File/IsCompressedTest.php">
    <PossiblyInvalidArgument>
      <code><![CDATA[$isValidParam['tmp_name']]]></code>
    </PossiblyInvalidArgument>
    <PossiblyNullArgument>
      <code><![CDATA[$options]]></code>
      <code><![CDATA[$options]]></code>
    </PossiblyNullArgument>
    <PossiblyUnusedMethod>
      <code><![CDATA[basicBehaviorDataProvider]]></code>
      <code><![CDATA[getMimeTypeProvider]]></code>
      <code><![CDATA[setMimeTypeProvider]]></code>
    </PossiblyUnusedMethod>
  </file>
  <file src="test/File/IsImageTest.php">
    <PossiblyInvalidArgument>
      <code><![CDATA[$isValidParam['tmp_name']]]></code>
    </PossiblyInvalidArgument>
    <PossiblyNullArgument>
      <code><![CDATA[$options]]></code>
      <code><![CDATA[$options]]></code>
    </PossiblyNullArgument>
    <PossiblyUnusedMethod>
      <code><![CDATA[basicBehaviorDataProvider]]></code>
      <code><![CDATA[getMimeTypeProvider]]></code>
      <code><![CDATA[setMimeTypeProvider]]></code>
    </PossiblyUnusedMethod>
    <RedundantCondition>
      <code><![CDATA[is_array($isValidParam)]]></code>
    </RedundantCondition>
  </file>
  <file src="test/File/Md5Test.php">
    <MixedArgument>
      <code><![CDATA[$isValidParam['tmp_name']]]></code>
    </MixedArgument>
    <PossiblyUnusedMethod>
      <code><![CDATA[basicBehaviorDataProvider]]></code>
    </PossiblyUnusedMethod>
  </file>
  <file src="test/File/MimeTypeTest.php">
    <InvalidArgument>
      <code><![CDATA[[]]]></code>
    </InvalidArgument>
    <InvalidCast>
      <code><![CDATA[[]]]></code>
    </InvalidCast>
    <MixedArgument>
      <code><![CDATA[$isValidParam['tmp_name']]]></code>
    </MixedArgument>
    <PossiblyUnusedMethod>
      <code><![CDATA[basicBehaviorDataProvider]]></code>
      <code><![CDATA[getMimeTypeProvider]]></code>
      <code><![CDATA[invalidMimeTypeTypes]]></code>
      <code><![CDATA[setMimeTypeProvider]]></code>
    </PossiblyUnusedMethod>
    <RedundantConditionGivenDocblockType>
      <code><![CDATA[is_array($isValidParam)]]></code>
    </RedundantConditionGivenDocblockType>
  </file>
  <file src="test/File/NotExistsTest.php">
    <ArgumentTypeCoercion>
      <code><![CDATA[$value]]></code>
    </ArgumentTypeCoercion>
    <MixedArgument>
      <code><![CDATA[$isValidParam['tmp_name']]]></code>
    </MixedArgument>
    <PossiblyNullArgument>
      <code><![CDATA[$value]]></code>
    </PossiblyNullArgument>
    <PossiblyUnusedMethod>
      <code><![CDATA[basicBehaviorDataProvider]]></code>
      <code><![CDATA[getDirectoryProvider]]></code>
      <code><![CDATA[invalidDirectoryArguments]]></code>
      <code><![CDATA[setDirectoryProvider]]></code>
    </PossiblyUnusedMethod>
  </file>
  <file src="test/File/Sha1Test.php">
    <MixedArgument>
      <code><![CDATA[$isValidParam['tmp_name']]]></code>
    </MixedArgument>
    <MixedArgumentTypeCoercion>
      <code><![CDATA[$isValidParam]]></code>
    </MixedArgumentTypeCoercion>
    <PossiblyUnusedMethod>
      <code><![CDATA[basicBehaviorDataProvider]]></code>
      <code><![CDATA[getHashProvider]]></code>
    </PossiblyUnusedMethod>
  </file>
  <file src="test/File/SizeTest.php">
    <MixedArgument>
      <code><![CDATA[$isValidParam['tmp_name']]]></code>
      <code><![CDATA[$value]]></code>
      <code><![CDATA[$value]]></code>
    </MixedArgument>
    <PossiblyUnusedMethod>
      <code><![CDATA[basicBehaviorDataProvider]]></code>
      <code><![CDATA[invalidMinMaxValues]]></code>
      <code><![CDATA[setMaxProvider]]></code>
    </PossiblyUnusedMethod>
  </file>
  <file src="test/File/UploadFileTest.php">
    <PossiblyUnusedMethod>
      <code><![CDATA[uploadErrorsTestDataProvider]]></code>
    </PossiblyUnusedMethod>
  </file>
  <file src="test/File/UploadTest.php">
    <NullArgument>
      <code><![CDATA[null]]></code>
    </NullArgument>
    <PossiblyUnusedMethod>
      <code><![CDATA[invalidPsr7UploadedFiles]]></code>
    </PossiblyUnusedMethod>
  </file>
  <file src="test/File/WordCountTest.php">
    <MixedArgument>
      <code><![CDATA[$isValidParam['tmp_name']]]></code>
      <code><![CDATA[$value]]></code>
      <code><![CDATA[$value]]></code>
    </MixedArgument>
    <PossiblyUnusedMethod>
      <code><![CDATA[basicBehaviorDataProvider]]></code>
      <code><![CDATA[invalidMinMaxValues]]></code>
    </PossiblyUnusedMethod>
  </file>
  <file src="test/GPSPointTest.php">
    <PossiblyUnusedMethod>
      <code><![CDATA[basicDataProvider]]></code>
      <code><![CDATA[boundariesProvider]]></code>
      <code><![CDATA[errorMessageTestValues]]></code>
    </PossiblyUnusedMethod>
  </file>
  <file src="test/GreaterThanTest.php">
    <InvalidArgument>
      <code><![CDATA[1]]></code>
      <code><![CDATA[1]]></code>
      <code><![CDATA[10]]></code>
      <code><![CDATA[10]]></code>
      <code><![CDATA[10]]></code>
      <code><![CDATA[10]]></code>
      <code><![CDATA[10]]></code>
    </InvalidArgument>
    <MixedArgument>
      <code><![CDATA[$options]]></code>
    </MixedArgument>
    <PossiblyUnusedMethod>
      <code><![CDATA[basicDataProvider]]></code>
      <code><![CDATA[correctInclusiveMessageDataProvider]]></code>
      <code><![CDATA[correctNotInclusiveMessageDataProvider]]></code>
    </PossiblyUnusedMethod>
  </file>
  <file src="test/HexTest.php">
    <PossiblyUnusedMethod>
      <code><![CDATA[basicDataProvider]]></code>
    </PossiblyUnusedMethod>
  </file>
  <file src="test/HostWithPublicIPv4AddressTest.php">
    <PossiblyUnusedMethod>
      <code><![CDATA[hostnameProvider]]></code>
      <code><![CDATA[releasedReservedIpProvider]]></code>
      <code><![CDATA[reservedIpProvider]]></code>
    </PossiblyUnusedMethod>
  </file>
  <file src="test/HostnameTest.php">
    <InvalidArgument>
      <code><![CDATA[$option]]></code>
      <code><![CDATA[$option]]></code>
      <code><![CDATA[$option]]></code>
      <code><![CDATA[$option]]></code>
      <code><![CDATA[Hostname::ALLOW_ALL]]></code>
      <code><![CDATA[Hostname::ALLOW_ALL]]></code>
      <code><![CDATA[Hostname::ALLOW_ALL]]></code>
      <code><![CDATA[Hostname::ALLOW_ALL]]></code>
      <code><![CDATA[Hostname::ALLOW_ALL]]></code>
      <code><![CDATA[Hostname::ALLOW_DNS]]></code>
      <code><![CDATA[Hostname::ALLOW_DNS]]></code>
      <code><![CDATA[Hostname::ALLOW_DNS]]></code>
      <code><![CDATA[Hostname::ALLOW_URI]]></code>
      <code><![CDATA[[1 => 1]]]></code>
    </InvalidArgument>
    <InvalidCast>
      <code><![CDATA[[1 => 1]]]></code>
    </InvalidCast>
    <MixedArrayOffset>
      <code><![CDATA[$translations[$code]]]></code>
    </MixedArrayOffset>
    <NullArgument>
      <code><![CDATA[null]]></code>
    </NullArgument>
    <PossiblyUndefinedVariable>
      <code><![CDATA[$code]]></code>
      <code><![CDATA[$message]]></code>
    </PossiblyUndefinedVariable>
    <PossiblyUnusedMethod>
      <code><![CDATA[basicDataProvider]]></code>
      <code><![CDATA[combinationDataProvider]]></code>
      <code><![CDATA[dashesDataProvider]]></code>
      <code><![CDATA[differentIconvEncodingDataProvider]]></code>
      <code><![CDATA[domainsWithUnderscores]]></code>
      <code><![CDATA[idnMatchingDataProvider]]></code>
      <code><![CDATA[idnNoMatchingDataProvider]]></code>
      <code><![CDATA[idnilDataProvider]]></code>
      <code><![CDATA[idnsiProvider]]></code>
      <code><![CDATA[invalidLatinSpecialCharsProvider]]></code>
      <code><![CDATA[invalidTLDHostnames]]></code>
      <code><![CDATA[numberNamesDataProvider]]></code>
      <code><![CDATA[punyCodeDecodingDataProvider]]></code>
      <code><![CDATA[tldMatchingDataProvider]]></code>
      <code><![CDATA[tldNoMatchingDataProvider]]></code>
      <code><![CDATA[trailingDotDataProvider]]></code>
      <code><![CDATA[uriDataProvider]]></code>
      <code><![CDATA[validTLDHostnames]]></code>
    </PossiblyUnusedMethod>
  </file>
  <file src="test/IbanTest.php">
    <PossiblyUnusedMethod>
      <code><![CDATA[ibanDataProvider]]></code>
      <code><![CDATA[invalidValues]]></code>
    </PossiblyUnusedMethod>
  </file>
  <file src="test/IdenticalTest.php">
    <MixedArgument>
      <code><![CDATA[$context]]></code>
    </MixedArgument>
    <PossiblyUnusedMethod>
      <code><![CDATA[invalidContextProvider]]></code>
    </PossiblyUnusedMethod>
  </file>
  <file src="test/InArrayTest.php">
    <PossiblyUnusedMethod>
      <code><![CDATA[nonStrictValidationSet]]></code>
      <code><![CDATA[strictValidationSet]]></code>
    </PossiblyUnusedMethod>
  </file>
  <file src="test/IpTest.php">
    <PossiblyUnusedMethod>
      <code><![CDATA[iPvFutureAddressesProvider]]></code>
      <code><![CDATA[invalidIpV4Addresses]]></code>
      <code><![CDATA[ipvFutureProvider]]></code>
    </PossiblyUnusedMethod>
  </file>
  <file src="test/IsArrayTest.php">
    <PossiblyUnusedMethod>
      <code><![CDATA[invalidValueProvider]]></code>
    </PossiblyUnusedMethod>
  </file>
  <file src="test/IsCountableTest.php">
    <PossiblyInvalidArgument>
      <code><![CDATA[$options]]></code>
    </PossiblyInvalidArgument>
    <PossiblyUnusedMethod>
      <code><![CDATA[conflictingOptionsProvider]]></code>
      <code><![CDATA[conflictingSecondaryOptionsProvider]]></code>
    </PossiblyUnusedMethod>
  </file>
  <file src="test/IsInstanceOfTest.php">
    <InvalidArgument>
      <code><![CDATA[DateTime::class]]></code>
      <code><![CDATA[DateTime::class]]></code>
      <code><![CDATA[DateTime::class]]></code>
      <code><![CDATA[DateTime::class]]></code>
      <code><![CDATA[DateTime::class]]></code>
      <code><![CDATA[Exception::class]]></code>
      <code><![CDATA[TestCase::class]]></code>
    </InvalidArgument>
  </file>
  <file src="test/IsJsonStringTest.php">
    <PossiblyUnusedMethod>
      <code><![CDATA[allowProvider]]></code>
      <code><![CDATA[invalidStringProvider]]></code>
      <code><![CDATA[pluginManagerNameProvider]]></code>
      <code><![CDATA[provideThingsThatAreNotStrings]]></code>
    </PossiblyUnusedMethod>
  </file>
  <file src="test/IsbnTest.php">
    <PossiblyUnusedMethod>
      <code><![CDATA[basicProvider]]></code>
    </PossiblyUnusedMethod>
    <RedundantCast>
      <code><![CDATA[(float) 1.2345]]></code>
    </RedundantCast>
  </file>
  <file src="test/LessThanTest.php">
    <InvalidArgument>
      <code><![CDATA[10]]></code>
      <code><![CDATA[10]]></code>
      <code><![CDATA[10]]></code>
      <code><![CDATA[10]]></code>
      <code><![CDATA[10]]></code>
      <code><![CDATA[10]]></code>
    </InvalidArgument>
    <MixedArgument>
      <code><![CDATA[$options]]></code>
    </MixedArgument>
    <PossiblyUnusedMethod>
      <code><![CDATA[basicDataProvider]]></code>
    </PossiblyUnusedMethod>
  </file>
  <file src="test/MessageTest.php">
    <InaccessibleProperty>
      <code><![CDATA[$this->validator->value]]></code>
    </InaccessibleProperty>
    <RedundantConditionGivenDocblockType>
      <code><![CDATA[assertIsArray]]></code>
    </RedundantConditionGivenDocblockType>
    <UndefinedMagicPropertyFetch>
      <code><![CDATA[$this->validator->max]]></code>
      <code><![CDATA[$this->validator->min]]></code>
      <code><![CDATA[$this->validator->unknownProperty]]></code>
    </UndefinedMagicPropertyFetch>
  </file>
  <file src="test/NotEmptyTest.php">
    <InvalidArgument>
      <code><![CDATA[$type]]></code>
      <code><![CDATA['boolean']]></code>
      <code><![CDATA['boolean']]></code>
      <code><![CDATA[true]]></code>
    </InvalidArgument>
    <PossiblyUnusedMethod>
      <code><![CDATA[arrayConfigNotationProvider]]></code>
      <code><![CDATA[arrayConfigNotationWithoutKeyProvider]]></code>
      <code><![CDATA[arrayConstantNotationProvider]]></code>
      <code><![CDATA[arrayOnlyProvider]]></code>
      <code><![CDATA[basicProvider]]></code>
      <code><![CDATA[booleanProvider]]></code>
      <code><![CDATA[configObjectProvider]]></code>
      <code><![CDATA[constructorWithTypeArrayProvider]]></code>
      <code><![CDATA[duplicateStringSettingProvider]]></code>
      <code><![CDATA[floatOnlyProvider]]></code>
      <code><![CDATA[integerOnlyProvider]]></code>
      <code><![CDATA[multiConstantNotationProvider]]></code>
      <code><![CDATA[nullOnlyProvider]]></code>
      <code><![CDATA[onlyAllProvider]]></code>
      <code><![CDATA[phpOnlyProvider]]></code>
      <code><![CDATA[singleStringNotationProvider]]></code>
      <code><![CDATA[spaceOnlyProvider]]></code>
      <code><![CDATA[stringNotationProvider]]></code>
      <code><![CDATA[stringOnlyProvider]]></code>
      <code><![CDATA[zeroOnlyProvider]]></code>
    </PossiblyUnusedMethod>
  </file>
  <file src="test/RegexTest.php">
    <MixedArgument>
      <code><![CDATA[$options]]></code>
      <code><![CDATA[$options]]></code>
    </MixedArgument>
    <PossiblyUnusedMethod>
      <code><![CDATA[basicDataProvider]]></code>
      <code><![CDATA[invalidConstructorArgumentsProvider]]></code>
      <code><![CDATA[specialCharValidationProvider]]></code>
    </PossiblyUnusedMethod>
  </file>
  <file src="test/Sitemap/ChangefreqTest.php">
    <InvalidArgument>
      <code><![CDATA[$value]]></code>
    </InvalidArgument>
    <PossiblyInvalidCast>
      <code><![CDATA[$value]]></code>
    </PossiblyInvalidCast>
  </file>
  <file src="test/Sitemap/LastmodTest.php">
    <InvalidArgument>
      <code><![CDATA[$value]]></code>
    </InvalidArgument>
    <PossiblyInvalidCast>
      <code><![CDATA[$value]]></code>
    </PossiblyInvalidCast>
  </file>
  <file src="test/Sitemap/LocTest.php">
    <PossiblyUnusedMethod>
      <code><![CDATA[invalidLocs]]></code>
      <code><![CDATA[validLocs]]></code>
    </PossiblyUnusedMethod>
  </file>
  <file src="test/Sitemap/PriorityTest.php">
    <PossiblyInvalidArgument>
      <code><![CDATA[$value]]></code>
      <code><![CDATA[$value]]></code>
      <code><![CDATA[$value]]></code>
    </PossiblyInvalidArgument>
    <PossiblyInvalidCast>
      <code><![CDATA[$value]]></code>
    </PossiblyInvalidCast>
  </file>
  <file src="test/StaticValidatorTest.php">
    <InvalidArgument>
      <code><![CDATA[1]]></code>
    </InvalidArgument>
    <NullArgument>
      <code><![CDATA[null]]></code>
    </NullArgument>
    <PossiblyUnusedMethod>
      <code><![CDATA[invalidParameterizedData]]></code>
      <code><![CDATA[parameterizedData]]></code>
    </PossiblyUnusedMethod>
  </file>
  <file src="test/StepTest.php">
    <InvalidArgument>
      <code><![CDATA[$baseValue]]></code>
    </InvalidArgument>
    <PossiblyUnusedMethod>
      <code><![CDATA[decimalHundredthStepValues]]></code>
      <code><![CDATA[decimalStepSubstractionBugValues]]></code>
      <code><![CDATA[decimalStepValues]]></code>
      <code><![CDATA[decimalValues]]></code>
      <code><![CDATA[valuesToValidate]]></code>
    </PossiblyUnusedMethod>
  </file>
  <file src="test/StringLengthTest.php">
    <InvalidArgument>
      <code><![CDATA[[1 => 1]]]></code>
    </InvalidArgument>
    <InvalidCast>
      <code><![CDATA[[1 => 1]]]></code>
    </InvalidCast>
    <MixedArgument>
      <code><![CDATA[$options]]></code>
    </MixedArgument>
    <PossiblyUnusedMethod>
      <code><![CDATA[basicDataProvider]]></code>
    </PossiblyUnusedMethod>
  </file>
  <file src="test/TimezoneTest.php">
    <InvalidArgument>
      <code><![CDATA['abbreviation']]></code>
      <code><![CDATA['abbreviation']]></code>
      <code><![CDATA['location']]></code>
      <code><![CDATA['location']]></code>
    </InvalidArgument>
    <MixedArgument>
      <code><![CDATA[$value]]></code>
    </MixedArgument>
    <PossiblyUnusedMethod>
      <code><![CDATA[abbreviationProvider]]></code>
      <code><![CDATA[getInvalidTypes]]></code>
      <code><![CDATA[locationAndAbbreviationProvider]]></code>
      <code><![CDATA[locationProvider]]></code>
      <code><![CDATA[wrongTypesProvider]]></code>
    </PossiblyUnusedMethod>
  </file>
  <file src="test/UndisclosedPasswordTest.php">
    <PossiblyUnusedMethod>
      <code><![CDATA[goodPasswordProvider]]></code>
      <code><![CDATA[seenPasswordProvider]]></code>
    </PossiblyUnusedMethod>
  </file>
  <file src="test/UriTest.php">
    <PossiblyUnusedMethod>
      <code><![CDATA[allowOptionsDataProvider]]></code>
      <code><![CDATA[invalidValueTypes]]></code>
    </PossiblyUnusedMethod>
  </file>
  <file src="test/UuidTest.php">
    <PossiblyUnusedMethod>
      <code><![CDATA[invalidUuidProvider]]></code>
      <code><![CDATA[validUuidProvider]]></code>
    </PossiblyUnusedMethod>
  </file>
  <file src="test/ValidatorChainTest.php">
    <InvalidArgument>
      <code><![CDATA[1]]></code>
    </InvalidArgument>
    <MissingClosureParamType>
      <code><![CDATA[$value]]></code>
      <code><![CDATA[$value]]></code>
    </MissingClosureParamType>
    <PossiblyUnusedMethod>
      <code><![CDATA[breakChainFlags]]></code>
      <code><![CDATA[handleNotFoundError]]></code>
    </PossiblyUnusedMethod>
    <UndefinedThisPropertyAssignment>
      <code><![CDATA[$this->error]]></code>
    </UndefinedThisPropertyAssignment>
    <UnusedClosureParam>
      <code><![CDATA[$value]]></code>
      <code><![CDATA[$value]]></code>
    </UnusedClosureParam>
    <UnusedParam>
      <code><![CDATA[$errnum]]></code>
    </UnusedParam>
  </file>
  <file src="test/_files/MyBarcode1.php">
    <UnusedClass>
      <code><![CDATA[MyBarcode1]]></code>
    </UnusedClass>
  </file>
  <file src="test/_files/MyBarcode2.php">
    <UnusedClass>
      <code><![CDATA[MyBarcode2]]></code>
    </UnusedClass>
  </file>
  <file src="test/_files/MyBarcode3.php">
    <UnusedClass>
      <code><![CDATA[MyBarcode3]]></code>
    </UnusedClass>
  </file>
  <file src="test/_files/MyBarcode4.php">
    <InvalidArgument>
      <code><![CDATA['odd']]></code>
    </InvalidArgument>
    <UnusedClass>
      <code><![CDATA[MyBarcode4]]></code>
    </UnusedClass>
  </file>
  <file src="test/_files/MyBarcode5.php">
    <UnusedClass>
      <code><![CDATA[MyBarcode5]]></code>
    </UnusedClass>
  </file>
</files><|MERGE_RESOLUTION|>--- conflicted
+++ resolved
@@ -1752,28 +1752,11 @@
     </TooManyArguments>
   </file>
   <file src="src/ValidatorPluginManager.php">
-<<<<<<< HEAD
     <DeprecatedClass>
       <code><![CDATA[Csrf::class]]></code>
       <code><![CDATA[Csrf::class]]></code>
       <code><![CDATA[Csrf::class]]></code>
-      <code><![CDATA[Csrf::class]]></code>
-      <code><![CDATA[Csrf::class]]></code>
-      <code><![CDATA[Db\NoRecordExists::class]]></code>
-      <code><![CDATA[Db\NoRecordExists::class]]></code>
-      <code><![CDATA[Db\NoRecordExists::class]]></code>
-      <code><![CDATA[Db\NoRecordExists::class]]></code>
-      <code><![CDATA[Db\NoRecordExists::class]]></code>
-      <code><![CDATA[Db\NoRecordExists::class]]></code>
-      <code><![CDATA[Db\RecordExists::class]]></code>
-      <code><![CDATA[Db\RecordExists::class]]></code>
-      <code><![CDATA[Db\RecordExists::class]]></code>
-      <code><![CDATA[Db\RecordExists::class]]></code>
-      <code><![CDATA[Db\RecordExists::class]]></code>
-      <code><![CDATA[Db\RecordExists::class]]></code>
     </DeprecatedClass>
-=======
->>>>>>> b50325e7
     <DeprecatedMethod>
       <code><![CDATA[getServiceLocator]]></code>
       <code><![CDATA[getServiceLocator]]></code>
