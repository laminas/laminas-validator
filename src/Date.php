--- conflicted
+++ resolved
@@ -56,71 +56,12 @@
      */
     public function __construct(array $options = [])
     {
-<<<<<<< HEAD
-        if ($options instanceof Traversable) {
-            $options = iterator_to_array($options);
-        } elseif (! is_array($options)) {
-            $options        = func_get_args();
-            $temp['format'] = array_shift($options);
-            $options        = $temp;
-        }
-
-        parent::__construct($options);
-    }
-
-    /**
-     * Returns the format option
-     *
-     * @deprecated Since 2.61.0 - All option setters and getters will be removed in 3.0
-     *
-     * @return string
-     */
-    public function getFormat()
-    {
-        return $this->format;
-    }
-
-    /**
-     * Sets the format option
-     *
-     * Format cannot be null.  It will always default to 'Y-m-d', even
-     * if null is provided.
-     *
-     * @deprecated Since 2.61.0 - All option setters and getters will be removed in 3.0
-     *
-     * @param string|null $format
-     * @return $this provides a fluent interface
-     * @todo   validate the format
-     */
-    public function setFormat($format = self::FORMAT_DEFAULT)
-    {
-        $this->format = $format === null || $format === '' ? self::FORMAT_DEFAULT : $format;
-        return $this;
-    }
-
-    /**
-     * @deprecated Since 2.61.0 - All option setters and getters will be removed in 3.0
-     */
-    public function setStrict(bool $strict): self
-    {
-        $this->strict = $strict;
-        return $this;
-    }
-
-    /**
-     * @deprecated Since 2.61.0 - All option setters and getters will be removed in 3.0
-     */
-    public function isStrict(): bool
-    {
-        return $this->strict;
-=======
         $this->format = $options['format'] ?? self::FORMAT_DEFAULT;
         $this->strict = $options['strict'] ?? false;
 
         unset($options['format'], $options['strict']);
 
         parent::__construct($options);
->>>>>>> e0edcb84
     }
 
     /**
