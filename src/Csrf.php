--- conflicted
+++ resolved
@@ -18,17 +18,11 @@
 use function strtolower;
 use function strtr;
 
-<<<<<<< HEAD
 /**
  * @deprecated This validator will be removed in version 3.0 of this component. A replacement is available in
  *             version 2.21.0 of the laminas-session component: https://docs.laminas.dev/laminas-session/
- *
- * @final
  */
-class Csrf extends AbstractValidator
-=======
 final class Csrf extends AbstractValidator
->>>>>>> b50325e7
 {
     /**
      * Error codes
