<?php

declare(strict_types=1);

namespace Laminas\Validator;

use Laminas\Validator\Exception\InvalidArgumentException;

use function array_key_exists;
use function in_array;
use function intval;
use function is_string;
use function preg_match;
use function str_replace;
use function strlen;
use function strtoupper;
use function substr;

/**
 * Validates IBAN Numbers (International Bank Account Numbers)
 *
 * @psalm-type OptionsArgument = array{
 *     country_code?: string,
 *     allow_non_sepa?: bool,
 * }
 */
final class Iban extends AbstractValidator
{
    public const NOTSUPPORTED     = 'ibanNotSupported';
    public const SEPANOTSUPPORTED = 'ibanSepaNotSupported';
    public const FALSEFORMAT      = 'ibanFalseFormat';
    public const CHECKFAILED      = 'ibanCheckFailed';

    /**
     * Validation failure message template definitions
     *
     * @var array<string, string>
     */
    protected array $messageTemplates = [
        self::NOTSUPPORTED     => 'Unknown country within the IBAN',
        self::SEPANOTSUPPORTED => 'Countries outside the Single Euro Payments Area (SEPA) are not supported',
        self::FALSEFORMAT      => 'The input has a false IBAN format',
        self::CHECKFAILED      => 'The input has failed the IBAN check',
    ];

    /**
     * Optional country code by ISO 3166-1
     */
    private readonly ?string $countryCode;

    /**
     * Optionally allow IBAN codes from non-SEPA countries. Defaults to true
     */
    private readonly bool $allowNonSepa;

    /**
     * SEPA ISO 3166-1country codes
     */
    private const SEPA_COUNTRIES = [
        'AT',
        'BE',
        'BG',
        'CY',
        'CZ',
        'DK',
        'FO',
        'GL',
        'EE',
        'FI',
        'FR',
        'DE',
        'GI',
        'GR',
        'HU',
        'IS',
        'IE',
        'IT',
        'LV',
        'LI',
        'LT',
        'LU',
        'MT',
        'MC',
        'NL',
        'NO',
        'PL',
        'PT',
        'RO',
        'SK',
        'SI',
        'ES',
        'SE',
        'CH',
        'GB',
        'SM',
        'HR',
    ];

    /**
     * IBAN regexes by country code
     */
    private const IBAN_REGEX = [
        'AD' => 'AD[0-9]{2}[0-9]{4}[0-9]{4}[A-Z0-9]{12}',
        'AE' => 'AE[0-9]{2}[0-9]{3}[0-9]{16}',
        'AL' => 'AL[0-9]{2}[0-9]{8}[A-Z0-9]{16}',
        'AT' => 'AT[0-9]{2}[0-9]{5}[0-9]{11}',
        'AZ' => 'AZ[0-9]{2}[A-Z]{4}[A-Z0-9]{20}',
        'BA' => 'BA[0-9]{2}[0-9]{3}[0-9]{3}[0-9]{8}[0-9]{2}',
        'BE' => 'BE[0-9]{2}[0-9]{3}[0-9]{7}[0-9]{2}',
        'BG' => 'BG[0-9]{2}[A-Z]{4}[0-9]{4}[0-9]{2}[A-Z0-9]{8}',
        'BH' => 'BH[0-9]{2}[A-Z]{4}[A-Z0-9]{14}',
        'BR' => 'BR[0-9]{2}[0-9]{8}[0-9]{5}[0-9]{10}[A-Z][A-Z0-9]',
        'BY' => 'BY[0-9]{2}[A-Z0-9]{4}[0-9]{4}[A-Z0-9]{16}',
        'CH' => 'CH[0-9]{2}[0-9]{5}[A-Z0-9]{12}',
        'CR' => 'CR[0-9]{2}[0-9]{3}[0-9]{14}',
        'CY' => 'CY[0-9]{2}[0-9]{3}[0-9]{5}[A-Z0-9]{16}',
        'CZ' => 'CZ[0-9]{2}[0-9]{20}',
        'DE' => 'DE[0-9]{2}[0-9]{8}[0-9]{10}',
        'DO' => 'DO[0-9]{2}[A-Z0-9]{4}[0-9]{20}',
        'DK' => 'DK[0-9]{2}[0-9]{14}',
        'EE' => 'EE[0-9]{2}[0-9]{2}[0-9]{2}[0-9]{11}[0-9]{1}',
        'ES' => 'ES[0-9]{2}[0-9]{4}[0-9]{4}[0-9]{1}[0-9]{1}[0-9]{10}',
        'FI' => 'FI[0-9]{2}[0-9]{6}[0-9]{7}[0-9]{1}',
        'FO' => 'FO[0-9]{2}[0-9]{4}[0-9]{9}[0-9]{1}',
        'FR' => 'FR[0-9]{2}[0-9]{5}[0-9]{5}[A-Z0-9]{11}[0-9]{2}',
        'GB' => 'GB[0-9]{2}[A-Z]{4}[0-9]{6}[0-9]{8}',
        'GE' => 'GE[0-9]{2}[A-Z]{2}[0-9]{16}',
        'GI' => 'GI[0-9]{2}[A-Z]{4}[A-Z0-9]{15}',
        'GL' => 'GL[0-9]{2}[0-9]{4}[0-9]{9}[0-9]{1}',
        'GR' => 'GR[0-9]{2}[0-9]{3}[0-9]{4}[A-Z0-9]{16}',
        'GT' => 'GT[0-9]{2}[A-Z0-9]{4}[A-Z0-9]{20}',
        'HR' => 'HR[0-9]{2}[0-9]{7}[0-9]{10}',
        'HU' => 'HU[0-9]{2}[0-9]{3}[0-9]{4}[0-9]{1}[0-9]{15}[0-9]{1}',
        'IE' => 'IE[0-9]{2}[A-Z]{4}[0-9]{6}[0-9]{8}',
        'IL' => 'IL[0-9]{2}[0-9]{3}[0-9]{3}[0-9]{13}',
        'IS' => 'IS[0-9]{2}[0-9]{4}[0-9]{2}[0-9]{6}[0-9]{10}',
        'IT' => 'IT[0-9]{2}[A-Z]{1}[0-9]{5}[0-9]{5}[A-Z0-9]{12}',
        'KW' => 'KW[0-9]{2}[A-Z]{4}[0-9]{22}',
        'KZ' => 'KZ[0-9]{2}[0-9]{3}[A-Z0-9]{13}',
        'LB' => 'LB[0-9]{2}[0-9]{4}[A-Z0-9]{20}',
        'LI' => 'LI[0-9]{2}[0-9]{5}[A-Z0-9]{12}',
        'LT' => 'LT[0-9]{2}[0-9]{5}[0-9]{11}',
        'LU' => 'LU[0-9]{2}[0-9]{3}[A-Z0-9]{13}',
        'LV' => 'LV[0-9]{2}[A-Z]{4}[A-Z0-9]{13}',
        'MC' => 'MC[0-9]{2}[0-9]{5}[0-9]{5}[A-Z0-9]{11}[0-9]{2}',
        'MD' => 'MD[0-9]{2}[A-Z0-9]{20}',
        'ME' => 'ME[0-9]{2}[0-9]{3}[0-9]{13}[0-9]{2}',
        'MK' => 'MK[0-9]{2}[0-9]{3}[A-Z0-9]{10}[0-9]{2}',
        'MR' => 'MR13[0-9]{5}[0-9]{5}[0-9]{11}[0-9]{2}',
        'MT' => 'MT[0-9]{2}[A-Z]{4}[0-9]{5}[A-Z0-9]{18}',
        'MU' => 'MU[0-9]{2}[A-Z]{4}[0-9]{2}[0-9]{2}[0-9]{12}[0-9]{3}[A-Z]{3}',
        'NL' => 'NL[0-9]{2}[A-Z]{4}[0-9]{10}',
        'NO' => 'NO[0-9]{2}[0-9]{4}[0-9]{6}[0-9]{1}',
        'UA' => 'UA[0-9]{2}[0-9]{6}[0-9]{19}',
        'PK' => 'PK[0-9]{2}[A-Z]{4}[A-Z0-9]{16}',
        'PL' => 'PL[0-9]{2}[0-9]{8}[0-9]{16}',
        'PS' => 'PS[0-9]{2}[A-Z]{4}[A-Z0-9]{21}',
        'PT' => 'PT[0-9]{2}[0-9]{4}[0-9]{4}[0-9]{11}[0-9]{2}',
        'RO' => 'RO[0-9]{2}[A-Z]{4}[A-Z0-9]{16}',
        'RS' => 'RS[0-9]{2}[0-9]{3}[0-9]{13}[0-9]{2}',
        'SA' => 'SA[0-9]{2}[0-9]{2}[A-Z0-9]{18}',
        'SE' => 'SE[0-9]{2}[0-9]{3}[0-9]{16}[0-9]{1}',
        'SI' => 'SI[0-9]{2}[0-9]{5}[0-9]{8}[0-9]{2}',
        'SK' => 'SK[0-9]{2}[0-9]{4}[0-9]{6}[0-9]{10}',
        'SM' => 'SM[0-9]{2}[A-Z]{1}[0-9]{5}[0-9]{5}[A-Z0-9]{12}',
        'TN' => 'TN59[0-9]{2}[0-9]{3}[0-9]{13}[0-9]{2}',
        'TR' => 'TR[0-9]{2}[0-9]{5}[A-Z0-9]{1}[A-Z0-9]{16}',
        'VG' => 'VG[0-9]{2}[A-Z]{4}[0-9]{16}',
    ];

    /** @param OptionsArgument $options */
    public function __construct(array $options = [])
    {
        $countryCode = $options['country_code'] ?? null;
        if ($countryCode !== null && ! isset(self::IBAN_REGEX[$countryCode])) {
            throw new InvalidArgumentException(
                "Country code '{$countryCode}' invalid by ISO 3166-1 or not supported"
            );
        }

        $this->countryCode  = $countryCode;
        $this->allowNonSepa = $options['allow_non_sepa'] ?? true;

        unset($options['country_code'], $options['allow_non_sepa']);

        parent::__construct($options);
    }

    /**
<<<<<<< HEAD
     * Returns the optional country code by ISO 3166-1
     *
     * @deprecated Since 2.61.0 - All option setters and getters will be removed in 3.0
     *
     * @return string|null
     */
    public function getCountryCode()
    {
        return $this->countryCode;
    }

    /**
     * Sets an optional country code by ISO 3166-1
     *
     * @deprecated Since 2.61.0 - All option setters and getters will be removed in 3.0
     *
     * @param string|null $countryCode
     * @return $this provides a fluent interface
     * @throws Exception\InvalidArgumentException
     */
    public function setCountryCode($countryCode = null)
    {
        if ($countryCode !== null) {
            $countryCode = (string) $countryCode;

            if (! isset(static::$ibanRegex[$countryCode])) {
                throw new Exception\InvalidArgumentException(
                    "Country code '{$countryCode}' invalid by ISO 3166-1 or not supported"
                );
            }
        }

        $this->countryCode = $countryCode;
        return $this;
    }

    /**
     * Returns the optional allow non-sepa countries setting
     *
     * @deprecated Since 2.61.0 - All option setters and getters will be removed in 3.0
     *
     * @return bool
     */
    public function allowNonSepa()
    {
        return $this->allowNonSepa;
    }

    /**
     * Sets the optional allow non-sepa countries setting
     *
     * @deprecated Since 2.61.0 - All option setters and getters will be removed in 3.0
     *
     * @param bool $allowNonSepa
     * @return $this provides a fluent interface
     */
    public function setAllowNonSepa($allowNonSepa)
    {
        $this->allowNonSepa = (bool) $allowNonSepa;
        return $this;
    }

    /**
=======
>>>>>>> e0edcb84
     * Returns true if $value is a valid IBAN
     */
    public function isValid(mixed $value): bool
    {
        if (! is_string($value)) {
            $this->error(self::FALSEFORMAT);
            return false;
        }

        $value = str_replace(' ', '', strtoupper($value));
        $this->setValue($value);

        $countryCode = $this->countryCode;
        if ($countryCode === null) {
            $countryCode = substr($value, 0, 2);
        }

        if (! array_key_exists($countryCode, self::IBAN_REGEX)) {
            $this->setValue($countryCode);
            $this->error(self::NOTSUPPORTED);
            return false;
        }

        if (! $this->allowNonSepa && ! in_array($countryCode, self::SEPA_COUNTRIES)) {
            $this->setValue($countryCode);
            $this->error(self::SEPANOTSUPPORTED);
            return false;
        }

        if (! preg_match('/^' . self::IBAN_REGEX[$countryCode] . '$/', $value)) {
            $this->error(self::FALSEFORMAT);
            return false;
        }

        $format = substr($value, 4) . substr($value, 0, 4);
        $format = str_replace(
            [
                'A',
                'B',
                'C',
                'D',
                'E',
                'F',
                'G',
                'H',
                'I',
                'J',
                'K',
                'L',
                'M',
                'N',
                'O',
                'P',
                'Q',
                'R',
                'S',
                'T',
                'U',
                'V',
                'W',
                'X',
                'Y',
                'Z',
            ],
            [
                '10',
                '11',
                '12',
                '13',
                '14',
                '15',
                '16',
                '17',
                '18',
                '19',
                '20',
                '21',
                '22',
                '23',
                '24',
                '25',
                '26',
                '27',
                '28',
                '29',
                '30',
                '31',
                '32',
                '33',
                '34',
                '35',
            ],
            $format
        );

        $temp = intval(substr($format, 0, 1));
        $len  = strlen($format);
        for ($x = 1; $x < $len; ++$x) {
            $temp *= 10;
            $temp += intval(substr($format, $x, 1));
            $temp %= 97;
        }

        if ($temp !== 1) {
            $this->error(self::CHECKFAILED);
            return false;
        }

        return true;
    }
}<|MERGE_RESOLUTION|>--- conflicted
+++ resolved
@@ -187,72 +187,6 @@
     }
 
     /**
-<<<<<<< HEAD
-     * Returns the optional country code by ISO 3166-1
-     *
-     * @deprecated Since 2.61.0 - All option setters and getters will be removed in 3.0
-     *
-     * @return string|null
-     */
-    public function getCountryCode()
-    {
-        return $this->countryCode;
-    }
-
-    /**
-     * Sets an optional country code by ISO 3166-1
-     *
-     * @deprecated Since 2.61.0 - All option setters and getters will be removed in 3.0
-     *
-     * @param string|null $countryCode
-     * @return $this provides a fluent interface
-     * @throws Exception\InvalidArgumentException
-     */
-    public function setCountryCode($countryCode = null)
-    {
-        if ($countryCode !== null) {
-            $countryCode = (string) $countryCode;
-
-            if (! isset(static::$ibanRegex[$countryCode])) {
-                throw new Exception\InvalidArgumentException(
-                    "Country code '{$countryCode}' invalid by ISO 3166-1 or not supported"
-                );
-            }
-        }
-
-        $this->countryCode = $countryCode;
-        return $this;
-    }
-
-    /**
-     * Returns the optional allow non-sepa countries setting
-     *
-     * @deprecated Since 2.61.0 - All option setters and getters will be removed in 3.0
-     *
-     * @return bool
-     */
-    public function allowNonSepa()
-    {
-        return $this->allowNonSepa;
-    }
-
-    /**
-     * Sets the optional allow non-sepa countries setting
-     *
-     * @deprecated Since 2.61.0 - All option setters and getters will be removed in 3.0
-     *
-     * @param bool $allowNonSepa
-     * @return $this provides a fluent interface
-     */
-    public function setAllowNonSepa($allowNonSepa)
-    {
-        $this->allowNonSepa = (bool) $allowNonSepa;
-        return $this;
-    }
-
-    /**
-=======
->>>>>>> e0edcb84
      * Returns true if $value is a valid IBAN
      */
     public function isValid(mixed $value): bool
