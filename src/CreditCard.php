<?php

declare(strict_types=1);

namespace Laminas\Validator;

use Laminas\Validator\Exception\InvalidArgumentException;
use SensitiveParameter;
use Throwable;

use function constant;
use function ctype_digit;
use function defined;
use function floor;
use function in_array;
use function is_callable;
use function is_string;
use function sprintf;
use function str_starts_with;
use function strlen;
use function strtoupper;

/**
 * @psalm-type OptionsArgument = array{
 *     type?: value-of<CreditCard::TYPES>|list<value-of<CreditCard::TYPES>>,
 *     service?: callable(mixed...): bool,
 * }
 */
final class CreditCard extends AbstractValidator
{
    /**
     * Detected CCI list
     */
    public const ALL              = 'All';
    public const AMERICAN_EXPRESS = 'American_Express';
    public const UNIONPAY         = 'Unionpay';
    public const DINERS_CLUB      = 'Diners_Club';
    public const DINERS_CLUB_US   = 'Diners_Club_US';
    public const DISCOVER         = 'Discover';
    public const JCB              = 'JCB';
    public const LASER            = 'Laser';
    public const MAESTRO          = 'Maestro';
    public const MASTERCARD       = 'Mastercard';
    public const SOLO             = 'Solo';
    public const VISA             = 'Visa';
    public const MIR              = 'Mir';

    public const CHECKSUM       = 'creditcardChecksum';
    public const CONTENT        = 'creditcardContent';
    public const INVALID        = 'creditcardInvalid';
    public const LENGTH         = 'creditcardLength';
    public const PREFIX         = 'creditcardPrefix';
    public const SERVICE        = 'creditcardService';
    public const SERVICEFAILURE = 'creditcardServiceFailure';

    private const TYPES = [
        self::AMERICAN_EXPRESS,
        self::DINERS_CLUB,
        self::DINERS_CLUB_US,
        self::DISCOVER,
        self::JCB,
        self::LASER,
        self::MAESTRO,
        self::MASTERCARD,
        self::SOLO,
        self::UNIONPAY,
        self::VISA,
        self::MIR,
    ];

    private const CARD_LENGTH = [
        self::AMERICAN_EXPRESS => [15],
        self::DINERS_CLUB      => [14],
        self::DINERS_CLUB_US   => [16],
        self::DISCOVER         => [16, 19],
        self::JCB              => [15, 16],
        self::LASER            => [16, 17, 18, 19],
        self::MAESTRO          => [12, 13, 14, 15, 16, 17, 18, 19],
        self::MASTERCARD       => [16],
        self::SOLO             => [16, 18, 19],
        self::UNIONPAY         => [16, 17, 18, 19],
        self::VISA             => [13, 16, 19],
        self::MIR              => [13, 16],
    ];

    private const CARD_PREFIXES = [
        self::AMERICAN_EXPRESS => ['34', '37'],
        self::DINERS_CLUB      => ['300', '301', '302', '303', '304', '305', '36'],
        self::DINERS_CLUB_US   => ['54', '55'],
        self::DISCOVER         => [
            '6011',
            '622126',
            '622127',
            '622128',
            '622129',
            '62213',
            '62214',
            '62215',
            '62216',
            '62217',
            '62218',
            '62219',
            '6222',
            '6223',
            '6224',
            '6225',
            '6226',
            '6227',
            '6228',
            '62290',
            '62291',
            '622920',
            '622921',
            '622922',
            '622923',
            '622924',
            '622925',
            '644',
            '645',
            '646',
            '647',
            '648',
            '649',
            '65',
        ],
        self::JCB              => ['1800', '2131', '3528', '3529', '353', '354', '355', '356', '357', '358'],
        self::LASER            => ['6304', '6706', '6771', '6709'],
        self::MAESTRO          => [
            '5018',
            '5020',
            '5038',
            '6304',
            '6759',
            '6761',
            '6762',
            '6763',
            '6764',
            '6765',
            '6766',
            '6772',
        ],
        self::MASTERCARD       => [
            '2221',
            '2222',
            '2223',
            '2224',
            '2225',
            '2226',
            '2227',
            '2228',
            '2229',
            '223',
            '224',
            '225',
            '226',
            '227',
            '228',
            '229',
            '23',
            '24',
            '25',
            '26',
            '271',
            '2720',
            '51',
            '52',
            '53',
            '54',
            '55',
        ],
        self::SOLO             => ['6334', '6767'],
        self::UNIONPAY         => [
            '622126',
            '622127',
            '622128',
            '622129',
            '62213',
            '62214',
            '62215',
            '62216',
            '62217',
            '62218',
            '62219',
            '6222',
            '6223',
            '6224',
            '6225',
            '6226',
            '6227',
            '6228',
            '62290',
            '62291',
            '622920',
            '622921',
            '622922',
            '622923',
            '622924',
            '622925',
        ],
        self::VISA             => ['4'],
        self::MIR              => ['2200', '2201', '2202', '2203', '2204'],
    ];

    /**
     * Validation failure message template definitions
     *
     * @var array<string, string>
     */
    protected array $messageTemplates = [
        self::CHECKSUM       => 'The input seems to contain an invalid checksum',
        self::CONTENT        => 'The input must contain only digits',
        self::INVALID        => 'Invalid type given. String expected',
        self::LENGTH         => 'The input contains an invalid amount of digits',
        self::PREFIX         => 'The input is not from an allowed institute',
        self::SERVICE        => 'The input seems to be an invalid credit card number',
        self::SERVICEFAILURE => 'An exception has been raised while validating the input',
    ];

    /** @var list<value-of<self::TYPES>> */
    private readonly array $type;
    private readonly ?Callback $callback;

    /**
     * @param OptionsArgument $options
     */
    public function __construct(array $options = [])
    {
        $type       = $options['type'] ?? self::ALL;
        $this->type = $this->resolveType($type);

        $service = $options['service'] ?? null;

        if ($service !== null && ! is_callable($service)) {
            throw new InvalidArgumentException('Invalid callback given');
        }

        if (is_callable($service)) {
            $this->callback = new Callback([
                'callback'        => $service,
                'callbackOptions' => [$this->type],
                'throwExceptions' => true,
            ]);
        } else {
            $this->callback = null;
        }

        unset($options['type'], $options['service']);

<<<<<<< HEAD
    /**
     * Returns a list of accepted CCIs
     *
     * @deprecated Since 2.61.0 - All getters and setters will be removed in 3.0
     *
     * @return array
     */
    public function getType()
    {
        return $this->options['type'];
    }

    /**
     * Sets CCIs which are accepted by validation
     *
     * @deprecated Since 2.61.0 - All getters and setters will be removed in 3.0
     *
     * @param string|array $type Type to allow for validation
     * @return CreditCard Provides a fluid interface
     */
    public function setType($type)
    {
        $this->options['type'] = [];
        return $this->addType($type);
    }

    /**
     * Adds a CCI to be accepted by validation
     *
     * @deprecated Since 2.61.0 - All getters and setters will be removed in 3.0
     *
     * @param  string|array $type Type to allow for validation
     * @return $this Provides a fluid interface
=======
        parent::__construct($options);
    }

    /**
     * @param string|array<array-key, string> $types
     * @return list<value-of<self::TYPES>>
>>>>>>> e0edcb84
     */
    private function resolveType(string|array $types): array
    {
        if (is_string($types)) {
            $types = [$types];
        }

        $list = [];
        foreach ($types as $type) {
            if ($type === self::ALL) {
                return self::TYPES;
            }

            $value = $this->isValidType($type);
            if ($value !== null) {
                $list[] = $value;
                continue;
            }

            $constant = sprintf('static::%s', strtoupper($type));
            if (defined($constant)) {
                $value = $this->isValidType(constant($constant));
                if ($value !== null) {
                    $list[] = $value;
                }
            }
        }

        /** @psalm-var list<value-of<self::TYPES>> */

<<<<<<< HEAD
    /**
     * Returns the actual set service
     *
     * @deprecated Since 2.61.0 - All getters and setters will be removed in 3.0
     *
     * @return callable
     */
    public function getService()
    {
        return $this->options['service'];
    }

    /**
     * Sets a new callback for service validation
     *
     * @deprecated Since 2.61.0 - All getters and setters will be removed in 3.0
     *
     * @param callable $service
     * @return $this
     * @throws InvalidArgumentException On invalid service callback.
=======
        return $list;
    }

    /**
     * @return value-of<self::TYPES>|null
>>>>>>> e0edcb84
     */
    private function isValidType(mixed $type): ?string
    {
        return is_string($type) && in_array($type, self::TYPES, true)
            ? $type
            : null;
    }

    /**
     * Returns true if and only if $value follows the Luhn algorithm (mod-10 checksum)
     */
    public function isValid(
        #[SensitiveParameter]
        mixed $value,
    ): bool {
        $this->setValue($value);

        if (! is_string($value)) {
            $this->error(self::INVALID);
            return false;
        }

        if (! ctype_digit($value)) {
            $this->error(self::CONTENT);
            return false;
        }

        $length      = strlen($value);
        $prefixFound = false;
        $lengthFound = false;
        foreach ($this->type as $type) {
            foreach (self::CARD_PREFIXES[$type] as $prefix) {
                if (str_starts_with($value, $prefix)) {
                    $prefixFound = true;
                    if (in_array($length, self::CARD_LENGTH[$type])) {
                        $lengthFound = true;
                        break 2;
                    }
                }
            }
        }

        if ($prefixFound === false) {
            $this->error(self::PREFIX);
            return false;
        }

        if ($lengthFound === false) {
            $this->error(self::LENGTH);
            return false;
        }

        $sum    = 0;
        $weight = 2;

        for ($i = $length - 2; $i >= 0; $i--) {
            $digit  = $weight * (int) $value[$i];
            $sum   += floor($digit / 10) + $digit % 10;
            $weight = $weight % 2 + 1;
        }

        $checksum = (10 - $sum % 10) % 10;
        if ((string) $checksum !== $value[$length - 1]) {
            $this->error(self::CHECKSUM, $value);
            return false;
        }

        if ($this->callback !== null) {
            try {
                if (! $this->callback->isValid($value)) {
                    $this->error(self::SERVICE);
                    return false;
                }
            } catch (Throwable) {
                $this->error(self::SERVICEFAILURE);
                return false;
            }
        }

        return true;
    }
}<|MERGE_RESOLUTION|>--- conflicted
+++ resolved
@@ -246,48 +246,12 @@
 
         unset($options['type'], $options['service']);
 
-<<<<<<< HEAD
-    /**
-     * Returns a list of accepted CCIs
-     *
-     * @deprecated Since 2.61.0 - All getters and setters will be removed in 3.0
-     *
-     * @return array
-     */
-    public function getType()
-    {
-        return $this->options['type'];
-    }
-
-    /**
-     * Sets CCIs which are accepted by validation
-     *
-     * @deprecated Since 2.61.0 - All getters and setters will be removed in 3.0
-     *
-     * @param string|array $type Type to allow for validation
-     * @return CreditCard Provides a fluid interface
-     */
-    public function setType($type)
-    {
-        $this->options['type'] = [];
-        return $this->addType($type);
-    }
-
-    /**
-     * Adds a CCI to be accepted by validation
-     *
-     * @deprecated Since 2.61.0 - All getters and setters will be removed in 3.0
-     *
-     * @param  string|array $type Type to allow for validation
-     * @return $this Provides a fluid interface
-=======
         parent::__construct($options);
     }
 
     /**
      * @param string|array<array-key, string> $types
      * @return list<value-of<self::TYPES>>
->>>>>>> e0edcb84
      */
     private function resolveType(string|array $types): array
     {
@@ -318,34 +282,11 @@
 
         /** @psalm-var list<value-of<self::TYPES>> */
 
-<<<<<<< HEAD
-    /**
-     * Returns the actual set service
-     *
-     * @deprecated Since 2.61.0 - All getters and setters will be removed in 3.0
-     *
-     * @return callable
-     */
-    public function getService()
-    {
-        return $this->options['service'];
-    }
-
-    /**
-     * Sets a new callback for service validation
-     *
-     * @deprecated Since 2.61.0 - All getters and setters will be removed in 3.0
-     *
-     * @param callable $service
-     * @return $this
-     * @throws InvalidArgumentException On invalid service callback.
-=======
         return $list;
     }
 
     /**
      * @return value-of<self::TYPES>|null
->>>>>>> e0edcb84
      */
     private function isValidType(mixed $type): ?string
     {
