<?php

declare(strict_types=1);

namespace Laminas\Validator\File;

use Laminas\Validator\AbstractValidator;

use function array_filter;
use function array_map;
use function array_values;
use function count;
use function explode;
use function file_exists;
use function implode;
use function is_string;
use function ltrim;
use function rtrim;
use function sprintf;
use function trim;

use const DIRECTORY_SEPARATOR;

/**
 * Validator which checks if the file already exists in the directory
 *
 * @psalm-type OptionsArgument = array{
 *     directory?: string|list<string>,
 *     all?: bool,
 * }
 */
final class Exists extends AbstractValidator
{
    public const DOES_NOT_EXIST = 'fileExistsDoesNotExist';

    /** @var array<string, string> */
    protected array $messageTemplates = [
        self::DOES_NOT_EXIST => 'File does not exist',
    ];

    /** @var array<string, string|array> */
    protected array $messageVariables = [
        'directory' => 'directoriesAsString',
    ];

    protected readonly string $directoriesAsString;

    /** @var list<string> */
    private readonly array $directories;
    private readonly bool $all;

    /**
     * Sets validator options
     *
     * @param OptionsArgument $options
     */
    public function __construct(array $options = [])
    {
        $this->directories         = $this->resolveDirectories($options['directory'] ?? null);
        $this->directoriesAsString = implode(', ', $this->directories);
        $this->all                 = $options['all'] ?? true;

        parent::__construct($options);
    }

    /**
<<<<<<< HEAD
     * Returns the set file directories which are checked
     *
     * @deprecated Since 2.61.0 - All getters and setters will be removed in 3.0
     *
     * @param bool $asArray Returns the values as array; when false, a concatenated string is returned
     * @return string|null
=======
     * Returns true if and only if the file already exists in the set directories
>>>>>>> e0edcb84
     */
    public function isValid(mixed $value): bool
    {
        if (FileInformation::isPossibleFile($value)) {
            $file = FileInformation::factory($value);
            if ($this->directories === []) {
                return true;
            }

            $value = $file->baseName;
        }

        $this->value = $value;

<<<<<<< HEAD
    /**
     * Sets the file directory which will be checked
     *
     * @deprecated Since 2.61.0 - All getters and setters will be removed in 3.0
     *
     * @param string|array $directory The directories to validate
     * @return self Provides a fluent interface
     */
    public function setDirectory($directory)
    {
        $this->options['directory'] = null;
        $this->addDirectory($directory);
        return $this;
    }

    /**
     * Adds the file directory which will be checked
     *
     * @deprecated Since 2.61.0 - All getters and setters will be removed in 3.0
     *
     * @param string|array $directory The directory to add for validation
     * @return self Provides a fluent interface
     * @throws Exception\InvalidArgumentException
     */
    public function addDirectory($directory)
    {
        $directories = $this->getDirectory(true);
        if (! isset($directories)) {
            $directories = [];
=======
        if (! is_string($value)) {
            $this->error(self::DOES_NOT_EXIST);

            return false;
>>>>>>> e0edcb84
        }

        $count = 0;

        foreach ($this->directories as $directory) {
            $path = sprintf(
                '%s%s%s',
                rtrim($directory, DIRECTORY_SEPARATOR),
                DIRECTORY_SEPARATOR,
                ltrim($value, DIRECTORY_SEPARATOR),
            );

            if (file_exists($path)) {
                $count++;
            }
        }

        if ($this->all === false && $count > 0 || ($count === count($this->directories) && $this->directories !== [])) {
            return true;
        }

        $this->error(self::DOES_NOT_EXIST);

        return false;
    }

    /** @return list<string> */
    private function resolveDirectories(string|array|null $directories): array
    {
        if ($directories === null || $directories === [] || $directories === '') {
            return [];
        }

        if (is_string($directories)) {
            $directories = explode(',', $directories);
        }

        return array_values(array_filter(array_map(static function (string $directory): string {
            return trim($directory);
        }, $directories)));
    }
}<|MERGE_RESOLUTION|>--- conflicted
+++ resolved
@@ -64,16 +64,7 @@
     }
 
     /**
-<<<<<<< HEAD
-     * Returns the set file directories which are checked
-     *
-     * @deprecated Since 2.61.0 - All getters and setters will be removed in 3.0
-     *
-     * @param bool $asArray Returns the values as array; when false, a concatenated string is returned
-     * @return string|null
-=======
      * Returns true if and only if the file already exists in the set directories
->>>>>>> e0edcb84
      */
     public function isValid(mixed $value): bool
     {
@@ -88,42 +79,10 @@
 
         $this->value = $value;
 
-<<<<<<< HEAD
-    /**
-     * Sets the file directory which will be checked
-     *
-     * @deprecated Since 2.61.0 - All getters and setters will be removed in 3.0
-     *
-     * @param string|array $directory The directories to validate
-     * @return self Provides a fluent interface
-     */
-    public function setDirectory($directory)
-    {
-        $this->options['directory'] = null;
-        $this->addDirectory($directory);
-        return $this;
-    }
-
-    /**
-     * Adds the file directory which will be checked
-     *
-     * @deprecated Since 2.61.0 - All getters and setters will be removed in 3.0
-     *
-     * @param string|array $directory The directory to add for validation
-     * @return self Provides a fluent interface
-     * @throws Exception\InvalidArgumentException
-     */
-    public function addDirectory($directory)
-    {
-        $directories = $this->getDirectory(true);
-        if (! isset($directories)) {
-            $directories = [];
-=======
         if (! is_string($value)) {
             $this->error(self::DOES_NOT_EXIST);
 
             return false;
->>>>>>> e0edcb84
         }
 
         $count = 0;
