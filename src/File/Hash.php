--- conflicted
+++ resolved
@@ -127,14 +127,8 @@
     /**
      * Returns true if and only if the given file confirms the set hash
      *
-<<<<<<< HEAD
      * @param  string|array $value File to check for hash
-     * @return boolean
-=======
-     * @param  string $value Filename to check for hash
-     * @param  array  $file  File data from \Zend\File\Transfer\Transfer
      * @return bool
->>>>>>> 852272d0
      */
     public function isValid($value)
     {
