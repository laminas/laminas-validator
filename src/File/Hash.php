<?php

declare(strict_types=1);

namespace Laminas\Validator\File;

use Laminas\Validator\AbstractValidator;
use Laminas\Validator\Exception\InvalidArgumentException;

use function hash_algos;
use function hash_equals;
use function hash_file;
use function in_array;
use function is_string;
use function strtolower;

/**
 * Validator for the hash of given files
 *
 * @psalm-type OptionsArgument = array{
 *     hash: non-empty-string|list<non-empty-string>,
 *     algorithm?: non-empty-string|null,
 * }
 */
final class Hash extends AbstractValidator
{
    public const DOES_NOT_MATCH = 'fileHashDoesNotMatch';
    public const NOT_DETECTED   = 'fileHashHashNotDetected';
    public const NOT_FOUND      = 'fileHashNotFound';

    /** @var array<string, string> */
    protected array $messageTemplates = [
        self::DOES_NOT_MATCH => 'File does not match the given hashes',
        self::NOT_DETECTED   => 'A hash could not be evaluated for the given file',
        self::NOT_FOUND      => 'File is not readable or does not exist',
    ];

    /** @var list<non-empty-string> */
    private readonly array $hash;
    private readonly string $algorithm;

    /**
     * Sets validator options
     *
     * @param OptionsArgument $options
     */
    public function __construct(array $options)
    {
        $hash = $options['hash'] ?? [];
        if (is_string($hash)) {
            $hash = [$hash];
        }

<<<<<<< HEAD
        parent::__construct($options);
    }

    /**
     * Returns the set hash values as array, the hash as key and the algorithm the value
     *
     * @deprecated Since 2.61.0 - All getters and setters will be removed in 3.0
     *
     * @return array
     */
    public function getHash()
    {
        return $this->options['hash'];
    }

    /**
     * Sets the hash for one or multiple files
     *
     * @deprecated Since 2.61.0 - All getters and setters will be removed in 3.0
     *
     * @param  string|array $options
     * @return $this Provides a fluent interface
     */
    public function setHash($options)
    {
        $this->options['hash'] = null;
        $this->addHash($options);

        return $this;
    }

    /**
     * Adds the hash for one or multiple files
     *
     * @deprecated Since 2.61.0 - All getters and setters will be removed in 3.0
     *
     * @param  string|array $options
     * @return $this Provides a fluent interface
     * @throws Exception\InvalidArgumentException
     */
    public function addHash($options)
    {
        if (is_string($options)) {
            $options = [$options];
        } elseif (! is_array($options)) {
            throw new Exception\InvalidArgumentException('False parameter given');
=======
        if ($hash === []) {
            throw new InvalidArgumentException(
                'Files cannot be validated without a hash specified',
            );
>>>>>>> e0edcb84
        }

        $algorithm = strtolower($options['algorithm'] ?? 'crc32');
        if (! in_array($algorithm, hash_algos(), true)) {
            throw new InvalidArgumentException("Unknown algorithm '{$algorithm}'");
        }

        $this->hash      = $hash;
        $this->algorithm = $algorithm;

        unset($options['hash'], $options['algorithm']);

        parent::__construct($options);
    }

    /**
     * Returns true if and only if the given file confirms the set hash
     */
    public function isValid(mixed $value): bool
    {
        if (! FileInformation::isPossibleFile($value)) {
            $this->error(self::NOT_FOUND);

            return false;
        }

        $file = FileInformation::factory($value);

        if (! $file->readable) {
            $this->error(self::NOT_FOUND);

            return false;
        }

        $this->setValue($file->clientFileName ?? $file->baseName);

        $hash = hash_file($this->algorithm, $file->path);
        if ($hash === false) {
            $this->error(self::NOT_DETECTED);
            return false;
        }

        foreach ($this->hash as $knownHash) {
            if (hash_equals($knownHash, $hash)) {
                return true;
            }
        }

        $this->error(self::DOES_NOT_MATCH);
        return false;
    }
}<|MERGE_RESOLUTION|>--- conflicted
+++ resolved
@@ -51,59 +51,10 @@
             $hash = [$hash];
         }
 
-<<<<<<< HEAD
-        parent::__construct($options);
-    }
-
-    /**
-     * Returns the set hash values as array, the hash as key and the algorithm the value
-     *
-     * @deprecated Since 2.61.0 - All getters and setters will be removed in 3.0
-     *
-     * @return array
-     */
-    public function getHash()
-    {
-        return $this->options['hash'];
-    }
-
-    /**
-     * Sets the hash for one or multiple files
-     *
-     * @deprecated Since 2.61.0 - All getters and setters will be removed in 3.0
-     *
-     * @param  string|array $options
-     * @return $this Provides a fluent interface
-     */
-    public function setHash($options)
-    {
-        $this->options['hash'] = null;
-        $this->addHash($options);
-
-        return $this;
-    }
-
-    /**
-     * Adds the hash for one or multiple files
-     *
-     * @deprecated Since 2.61.0 - All getters and setters will be removed in 3.0
-     *
-     * @param  string|array $options
-     * @return $this Provides a fluent interface
-     * @throws Exception\InvalidArgumentException
-     */
-    public function addHash($options)
-    {
-        if (is_string($options)) {
-            $options = [$options];
-        } elseif (! is_array($options)) {
-            throw new Exception\InvalidArgumentException('False parameter given');
-=======
         if ($hash === []) {
             throw new InvalidArgumentException(
                 'Files cannot be validated without a hash specified',
             );
->>>>>>> e0edcb84
         }
 
         $algorithm = strtolower($options['algorithm'] ?? 'crc32');
