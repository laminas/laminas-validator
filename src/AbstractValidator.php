<?php

declare(strict_types=1);

namespace Laminas\Validator;

use Laminas\Stdlib\ArrayUtils;
use Laminas\Translator\TranslatorInterface;
use Traversable;

use function array_key_exists;
use function array_keys;
use function array_unique;
use function current;
use function implode;
use function is_array;
use function is_object;
use function is_string;
use function key;
use function method_exists;
use function str_repeat;
use function str_replace;
use function strlen;
use function substr;
use function ucfirst;
use function var_export;

use const SORT_REGULAR;

/**
 * @psalm-type AbstractOptions = array{
 *     messages: array<string, string>,
 *     messageTemplates: array<string, string>,
 *     messageVariables: array<string, mixed>,
 *     translator: TranslatorInterface|null,
 *     translatorTextDomain: string|null,
 *     translatorEnabled: bool,
 *     valueObscured: bool,
 * }
 * @property array<string, mixed> $options
 * @property array<string, string> $messageTemplates
 * @property array<string, mixed> $messageVariables
 */
abstract class AbstractValidator implements
    Translator\TranslatorAwareInterface,
    ValidatorInterface
{
    /**
     * The value to be validated
     *
     * phpcs:disable WebimpressCodingStandard.Classes.NoNullValues
     */
    protected mixed $value = null;

    /**
     * Default translation object for all validate objects
     */
    protected static ?TranslatorInterface $defaultTranslator = null;

    /**
     * Default text domain to be used with translator
     */
    protected static string $defaultTranslatorTextDomain = 'default';

    /**
     * Limits the maximum returned length of an error message
     *
     * @var int
     */
    protected static $messageLength = -1;
<<<<<<< HEAD
    /**
     * @deprecated Since 2.61.0 This property will be removed in 3.0
     *
     * @var AbstractOptions&array<string, mixed>
     */
    protected $abstractOptions = [
=======

    /** @var AbstractOptions&array<string, mixed> */
    protected array $abstractOptions = [
>>>>>>> e0edcb84
        'messages'             => [], // Array of validation failure messages
        'messageTemplates'     => [], // Array of validation failure message templates
        'messageVariables'     => [], // Array of additional variables available for validation failure messages
        'translator'           => null, // Translator instance to use -> TranslatorInterface
        'translatorTextDomain' => null, // Translation text domain
        'translatorEnabled'    => true, // Is translation enabled?
        'valueObscured'        => false, // Flag indicating whether value should be obfuscated in error messages
    ];

    /**
     * Abstract constructor for all validators
     * A validator should accept following parameters:
     *  - nothing f.e. Validator()
     *  - one or multiple scalar values f.e. Validator($first, $second, $third)
     *  - an array f.e. Validator(array($first => 'first', $second => 'second', $third => 'third'))
     *  - an instance of Traversable f.e. Validator($config_instance)
     *
     * @param array<string, mixed>|Traversable<string, mixed> $options
     */
    public function __construct($options = null)
    {
        // The abstract constructor allows no scalar values
        if ($options instanceof Traversable) {
            $options = ArrayUtils::iteratorToArray($options);
        }

        /** @psalm-suppress RedundantConditionGivenDocblockType */
        if (isset($this->messageTemplates) && is_array($this->messageTemplates)) {
            $this->abstractOptions['messageTemplates'] = $this->messageTemplates;
        }

        /** @psalm-suppress RedundantConditionGivenDocblockType */
        if (isset($this->messageVariables) && is_array($this->messageVariables)) {
            $this->abstractOptions['messageVariables'] = $this->messageVariables;
        }

        if (is_array($options)) {
            $this->setOptions($options);
        }
    }

    /**
     * Returns an option
     *
     * @deprecated Since 2.61.0 This method will be removed in 3.0
     *
     * @param string $option Option to be returned
     * @return mixed Returned option
     * @throws Exception\InvalidArgumentException
     */
    public function getOption($option)
    {
        if (array_key_exists($option, $this->abstractOptions)) {
            return $this->abstractOptions[$option];
        }

        /** @psalm-suppress RedundantConditionGivenDocblockType */
        if (isset($this->options) && array_key_exists($option, $this->options)) {
            return $this->options[$option];
        }

        throw new Exception\InvalidArgumentException("Invalid option '$option'");
    }

    /**
     * Returns all available options
     *
     * @deprecated Since 2.61.0 This method will be removed in 3.0
     *
     * @return array<string, mixed> Array with all available options
     */
    public function getOptions()
    {
        $result = $this->abstractOptions;
        /** @psalm-suppress RedundantConditionGivenDocblockType */
        if (isset($this->options) && is_array($this->options)) {
            $result += $this->options;
        }
        return $result;
    }

    /**
     * Sets one or multiple options
     *
     * @deprecated Since 2.61.0 This method will be removed in 3.0 - Options should be passed to the constructor
     *
     * @param array<string, mixed>|Traversable<string, mixed> $options Options to set
     * @return self Provides fluid interface
     * @throws Exception\InvalidArgumentException If $options is not an array or Traversable.
     */
    public function setOptions($options = [])
    {
        /** @psalm-suppress DocblockTypeContradiction */
        if (! is_array($options) && ! $options instanceof Traversable) {
            throw new Exception\InvalidArgumentException(__METHOD__ . ' expects an array or Traversable');
        }

        /**
         * @psalm-suppress RedundantConditionGivenDocblockType
         * @psalm-var mixed $option
         */
        foreach ($options as $name => $option) {
            $fname  = 'set' . ucfirst($name);
            $fname2 = 'is' . ucfirst($name);
            if (($name !== 'setOptions') && method_exists($this, $name)) {
                $this->{$name}($option);
            } elseif (($fname !== 'setOptions') && method_exists($this, $fname)) {
                $this->{$fname}($option);
            } elseif (method_exists($this, $fname2)) {
                $this->{$fname2}($option);
            } elseif (isset($this->options) && is_array($this->options)) {
                $this->options[$name] = $option;
            } else {
                $this->abstractOptions[$name] = $option;
            }
        }

        return $this;
    }

    /**
     * Returns array of validation failure messages
     *
     * @return array<string, string>
     */
    public function getMessages()
    {
        return array_unique($this->abstractOptions['messages'], SORT_REGULAR);
    }

    /**
     * Invoke as command
     *
     * @return bool
     */
    public function __invoke(mixed $value)
    {
        return $this->isValid($value);
    }

    /**
     * Returns an array of the names of variables that are used in constructing validation failure messages
     *
     * @deprecated Since 2.61.0 This method will be removed in 3.0
     *
     * @return list<string>
     */
    public function getMessageVariables()
    {
        return array_keys($this->abstractOptions['messageVariables']);
    }

    /**
     * Returns the message templates from the validator
     *
     * @deprecated Since 2.61.0 This method will be removed in 3.0
     *
     * @return array<string, string>
     */
    public function getMessageTemplates()
    {
        return $this->abstractOptions['messageTemplates'];
    }

    /**
     * Sets the validation failure message template for a particular key
     *
     * @param  string      $messageString
     * @param  string|null $messageKey     OPTIONAL
     * @return $this Provides a fluent interface
     * @throws Exception\InvalidArgumentException
     */
    public function setMessage($messageString, $messageKey = null)
    {
        if ($messageKey === null) {
            $keys = array_keys($this->abstractOptions['messageTemplates']);
            foreach ($keys as $key) {
                $this->setMessage($messageString, $key);
            }
            return $this;
        }

        if (! isset($this->abstractOptions['messageTemplates'][$messageKey])) {
            throw new Exception\InvalidArgumentException("No message template exists for key '$messageKey'");
        }

        $this->abstractOptions['messageTemplates'][$messageKey] = $messageString;
        return $this;
    }

    /**
     * Sets validation failure message templates given as an array, where the array keys are the message keys,
     * and the array values are the message template strings.
     *
     * @deprecated Since 2.61.0 This method will be removed in 3.0
     *             Provide customised messages via the `messages` constructor option
     *
     * @param array<string, string> $messages
     * @return $this
     */
    public function setMessages(array $messages)
    {
        foreach ($messages as $key => $message) {
            $this->setMessage($message, $key);
        }
        return $this;
    }

    /**
     * Magic function returns the value of the requested property, if and only if it is the value or a
     * message variable.
     *
     * @deprecated Since 2.61.0 This method will be removed in 3.0 - It will no longer be possible to fetch any internal
     *             properties
     *
     * @param string $property
     * @return mixed
     * @throws Exception\InvalidArgumentException
     */
    public function __get($property)
    {
        if ($property === 'value') {
            return $this->value;
        }

        if (array_key_exists($property, $this->abstractOptions['messageVariables'])) {
            /** @psalm-var mixed $result */
            $result = $this->abstractOptions['messageVariables'][$property];
            if (is_array($result)) {
                return $this->{key($result)}[current($result)];
            }
            return $this->{$result};
        }

        /** @psalm-suppress RedundantConditionGivenDocblockType */
        if (isset($this->messageVariables) && array_key_exists($property, $this->messageVariables)) {
            /** @psalm-var mixed $result */
            $result = $this->{$this->messageVariables[$property]};
            if (is_array($result)) {
                return $this->{key($result)}[current($result)];
            }
            return $this->{$result};
        }

        throw new Exception\InvalidArgumentException("No property exists by the name '$property'");
    }

    /**
     * Constructs and returns a validation failure message with the given message key and value.
     *
     * Returns null if and only if $messageKey does not correspond to an existing template.
     *
     * If a translator is available and a translation exists for $messageKey,
     * the translation will be used.
     */
    protected function createMessage(string $messageKey, mixed $value): ?string
    {
        if (! isset($this->abstractOptions['messageTemplates'][$messageKey])) {
            return null;
        }

        $message = $this->abstractOptions['messageTemplates'][$messageKey];

        $message = $this->translateMessage($messageKey, $message);

        if (is_object($value)) {
            $value = method_exists($value, '__toString')
                ? (string) $value
                : $value::class . ' object';
        } elseif (is_array($value)) {
            $value = var_export($value, true);
        } else {
            $value = (string) $value;
        }

        if ($this->isValueObscured()) {
            $value = str_repeat('*', strlen($value));
        }

        $message = str_replace('%value%', $value, $message);
        foreach ($this->abstractOptions['messageVariables'] as $ident => $property) {
            if (is_array($property)) {
                $value = $this->{key($property)}[current($property)];
                if (is_array($value)) {
                    $value = '[' . implode(', ', $value) . ']';
                }
            } else {
                $value = $this->$property;
            }
            $message = str_replace("%$ident%", (string) $value, $message);
        }

        $length = self::getMessageLength();
        if (($length > -1) && (strlen($message) > $length)) {
            $message = substr($message, 0, $length - 3) . '...';
        }

        return $message;
    }

    protected function error(string $messageKey, mixed $value = null): void
    {
        if ($value === null) {
            /** @psalm-var mixed $value */
            $value = $this->value;
        }

        $message = $this->createMessage($messageKey, $value);
        if (! is_string($message)) {
            return;
        }

        $this->abstractOptions['messages'][$messageKey] = $message;
    }

    /**
     * Returns the validation value
     *
     * @return mixed Value to be validated
     */
    protected function getValue()
    {
        return $this->value;
    }

    /**
     * Sets the value to be validated and clears the messages and errors arrays
     *
     * @return void
     */
    protected function setValue(mixed $value)
    {
        $this->value                       = $value;
        $this->abstractOptions['messages'] = [];
    }

    /**
     * Set flag indicating whether or not value should be obfuscated in messages
     *
     * @deprecated Since 2.61.0 This method will be removed in 3.0 - Use the `valueObscured` option via the constructor
     *
     * @param bool $flag
     * @return $this
     */
    public function setValueObscured($flag)
    {
        /** @psalm-suppress RedundantCastGivenDocblockType */
        $this->abstractOptions['valueObscured'] = (bool) $flag;
        return $this;
    }

    /**
     * Retrieve flag indicating whether or not value should be obfuscated in
     * messages
     *
     * @deprecated Since 2.61.0 This method will be removed in 3.0
     *
     * @return bool
     */
    public function isValueObscured()
    {
        return $this->abstractOptions['valueObscured'];
    }

    /**
     * Set the translator for this instance
     */
    public function setTranslator(?TranslatorInterface $translator = null, ?string $textDomain = null): void
    {
        $this->abstractOptions['translator'] = $translator;
        if (null !== $textDomain) {
            $this->setTranslatorTextDomain($textDomain);
        }
    }

    /**
     * Return the translator for this instance
     */
    public function getTranslator(): ?TranslatorInterface
    {
        if (! $this->isTranslatorEnabled()) {
            return null;
        }

        $translator = $this->abstractOptions['translator'] ?? null;
        if ($translator instanceof TranslatorInterface) {
            return $translator;
        }

        return self::$defaultTranslator;
    }

    /**
     * Does this validator have its own specific translator?
<<<<<<< HEAD
     *
     * @deprecated Since 2.61.0 This method will be removed in 3.0
     *
     * @return bool
=======
>>>>>>> e0edcb84
     */
    public function hasTranslator(): bool
    {
        return $this->abstractOptions['translator'] instanceof TranslatorInterface;
    }

    /**
     * Set translation text domain
<<<<<<< HEAD
     *
     * @deprecated  since 2.61.0 This method will be removed in 3.0 Use the `translatorTextDomain` option, or set
     *              the text domain at the same time as the translator via `setTranslator()`
     *
     * @param string $textDomain
     * @return $this
=======
>>>>>>> e0edcb84
     */
    public function setTranslatorTextDomain(string $textDomain = 'default'): void
    {
        $this->abstractOptions['translatorTextDomain'] = $textDomain;
    }

    /**
     * Return the translation text domain
<<<<<<< HEAD
     *
     * @deprecated Since 2.61.0 This method will be removed in 3.0
     *
     * @return string
=======
>>>>>>> e0edcb84
     */
    public function getTranslatorTextDomain(): string
    {
        if (null === $this->abstractOptions['translatorTextDomain']) {
            $this->abstractOptions['translatorTextDomain'] =
                self::getDefaultTranslatorTextDomain();
        }

        return $this->abstractOptions['translatorTextDomain'];
    }

    /**
     * Set the default, static translator for all validators
     */
    public static function setDefaultTranslator(
        ?TranslatorInterface $translator = null,
        ?string $textDomain = null,
    ): void {
        static::$defaultTranslator = $translator;
        if (null !== $textDomain) {
            self::setDefaultTranslatorTextDomain($textDomain);
        }
    }

    /**
<<<<<<< HEAD
     * Get default translation object for all validate objects
     *
     * @deprecated Since 2.61.0 This method will be removed in 3.0
     *
     * @return Translator\TranslatorInterface|null
=======
     * Return the default translator
>>>>>>> e0edcb84
     */
    public static function getDefaultTranslator(): ?TranslatorInterface
    {
        return static::$defaultTranslator;
    }

    /**
<<<<<<< HEAD
     * Is there a default translation object set?
     *
     * @deprecated Since 2.61.0 This method will be removed in 3.0
     *
     * @return bool
=======
     * Is there a default translator available
>>>>>>> e0edcb84
     */
    public static function hasDefaultTranslator(): bool
    {
        return self::$defaultTranslator !== null;
    }

    /**
     * Set default translation text domain for all validate objects
     */
    public static function setDefaultTranslatorTextDomain(string $textDomain = 'default'): void
    {
        static::$defaultTranslatorTextDomain = $textDomain;
    }

    /**
     * Get default translation text domain for all validate objects
<<<<<<< HEAD
     *
     * @deprecated Since 2.61.0 This method will be removed in 3.0
     *
     * @return string
=======
>>>>>>> e0edcb84
     */
    public static function getDefaultTranslatorTextDomain(): string
    {
        return static::$defaultTranslatorTextDomain;
    }

    /**
     * Indicate whether or not translation should be enabled
<<<<<<< HEAD
     *
     * @deprecated Since 2.61.0 This method will be removed in 3.0
     *
     * @param bool $enabled
     * @return $this
=======
>>>>>>> e0edcb84
     */
    public function setTranslatorEnabled(bool $enabled = true): void
    {
        $this->abstractOptions['translatorEnabled'] = $enabled;
    }

    /**
     * Is translation enabled?
<<<<<<< HEAD
     *
     * @deprecated Since 2.61.0 This method will be removed in 3.0
     *
     * @return bool
=======
>>>>>>> e0edcb84
     */
    public function isTranslatorEnabled(): bool
    {
        return $this->abstractOptions['translatorEnabled'];
    }

    /**
     * Returns the maximum allowed message length
<<<<<<< HEAD
     *
     * @deprecated Since 2.61.0 This method will be removed in 3.0
     *
     * @return int
=======
>>>>>>> e0edcb84
     */
    public static function getMessageLength(): int
    {
        return static::$messageLength;
    }

    /**
     * Sets the maximum allowed message length
     */
    public static function setMessageLength(int $length = -1): void
    {
        static::$messageLength = $length;
    }

    /**
     * Translate a validation message
     *
     * @param  string $messageKey
     */
    protected function translateMessage($messageKey, string $message): string
    {
        $translator = $this->getTranslator();
        if (! $translator) {
            return $message;
        }

        return $translator->translate($message, $this->getTranslatorTextDomain());
    }
}<|MERGE_RESOLUTION|>--- conflicted
+++ resolved
@@ -68,18 +68,9 @@
      * @var int
      */
     protected static $messageLength = -1;
-<<<<<<< HEAD
-    /**
-     * @deprecated Since 2.61.0 This property will be removed in 3.0
-     *
-     * @var AbstractOptions&array<string, mixed>
-     */
-    protected $abstractOptions = [
-=======
 
     /** @var AbstractOptions&array<string, mixed> */
     protected array $abstractOptions = [
->>>>>>> e0edcb84
         'messages'             => [], // Array of validation failure messages
         'messageTemplates'     => [], // Array of validation failure message templates
         'messageVariables'     => [], // Array of additional variables available for validation failure messages
@@ -474,13 +465,8 @@
 
     /**
      * Does this validator have its own specific translator?
-<<<<<<< HEAD
-     *
-     * @deprecated Since 2.61.0 This method will be removed in 3.0
-     *
-     * @return bool
-=======
->>>>>>> e0edcb84
+     *
+     * @deprecated Since 2.61.0 This method will be removed in 3.0
      */
     public function hasTranslator(): bool
     {
@@ -489,15 +475,9 @@
 
     /**
      * Set translation text domain
-<<<<<<< HEAD
      *
      * @deprecated  since 2.61.0 This method will be removed in 3.0 Use the `translatorTextDomain` option, or set
      *              the text domain at the same time as the translator via `setTranslator()`
-     *
-     * @param string $textDomain
-     * @return $this
-=======
->>>>>>> e0edcb84
      */
     public function setTranslatorTextDomain(string $textDomain = 'default'): void
     {
@@ -506,13 +486,8 @@
 
     /**
      * Return the translation text domain
-<<<<<<< HEAD
-     *
-     * @deprecated Since 2.61.0 This method will be removed in 3.0
-     *
-     * @return string
-=======
->>>>>>> e0edcb84
+     *
+     * @deprecated Since 2.61.0 This method will be removed in 3.0
      */
     public function getTranslatorTextDomain(): string
     {
@@ -538,15 +513,9 @@
     }
 
     /**
-<<<<<<< HEAD
-     * Get default translation object for all validate objects
-     *
-     * @deprecated Since 2.61.0 This method will be removed in 3.0
-     *
-     * @return Translator\TranslatorInterface|null
-=======
      * Return the default translator
->>>>>>> e0edcb84
+     *
+     * @deprecated Since 2.61.0 This method will be removed in 3.0
      */
     public static function getDefaultTranslator(): ?TranslatorInterface
     {
@@ -554,15 +523,9 @@
     }
 
     /**
-<<<<<<< HEAD
-     * Is there a default translation object set?
-     *
-     * @deprecated Since 2.61.0 This method will be removed in 3.0
-     *
-     * @return bool
-=======
      * Is there a default translator available
->>>>>>> e0edcb84
+     *
+     * @deprecated Since 2.61.0 This method will be removed in 3.0
      */
     public static function hasDefaultTranslator(): bool
     {
@@ -579,13 +542,8 @@
 
     /**
      * Get default translation text domain for all validate objects
-<<<<<<< HEAD
-     *
-     * @deprecated Since 2.61.0 This method will be removed in 3.0
-     *
-     * @return string
-=======
->>>>>>> e0edcb84
+     *
+     * @deprecated Since 2.61.0 This method will be removed in 3.0
      */
     public static function getDefaultTranslatorTextDomain(): string
     {
@@ -594,14 +552,8 @@
 
     /**
      * Indicate whether or not translation should be enabled
-<<<<<<< HEAD
-     *
-     * @deprecated Since 2.61.0 This method will be removed in 3.0
-     *
-     * @param bool $enabled
-     * @return $this
-=======
->>>>>>> e0edcb84
+     *
+     * @deprecated Since 2.61.0 This method will be removed in 3.0
      */
     public function setTranslatorEnabled(bool $enabled = true): void
     {
@@ -610,13 +562,8 @@
 
     /**
      * Is translation enabled?
-<<<<<<< HEAD
-     *
-     * @deprecated Since 2.61.0 This method will be removed in 3.0
-     *
-     * @return bool
-=======
->>>>>>> e0edcb84
+     *
+     * @deprecated Since 2.61.0 This method will be removed in 3.0
      */
     public function isTranslatorEnabled(): bool
     {
@@ -625,13 +572,8 @@
 
     /**
      * Returns the maximum allowed message length
-<<<<<<< HEAD
-     *
-     * @deprecated Since 2.61.0 This method will be removed in 3.0
-     *
-     * @return int
-=======
->>>>>>> e0edcb84
+     *
+     * @deprecated Since 2.61.0 This method will be removed in 3.0
      */
     public static function getMessageLength(): int
     {
