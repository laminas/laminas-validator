<?php

declare(strict_types=1);

namespace Laminas\Validator;

use Laminas\Validator\Exception\InvalidArgumentException;

use function is_string;
use function preg_match;

/**
 * @psalm-type OptionsArgument = array{
 *     pattern: non-empty-string,
 * }
 */
final class Regex extends AbstractValidator
{
    public const INVALID   = 'regexInvalid';
    public const NOT_MATCH = 'regexNotMatch';
<<<<<<< HEAD
    /**
     * @deprecated Since 2.60.0 This error constant will be removed in v3.0
     */
    public const ERROROUS = 'regexErrorous';
=======
>>>>>>> ee26b8bb

    /** @var array<string, string> */
    protected array $messageTemplates = [
        self::INVALID   => 'Invalid type given. String, integer or float expected',
        self::NOT_MATCH => "The input does not match against pattern '%pattern%'",
    ];

    /** @var array<string, string> */
    protected array $messageVariables = [
        'pattern' => 'pattern',
    ];

    /**
     * Regular expression pattern
     *
     * @var non-empty-string
     */
    protected string $pattern;

    /**
     * Sets validator options
     *
     * @param non-empty-string|OptionsArgument $options
     */
    public function __construct(string|array $options)
    {
        $pattern = is_string($options) ? $options : $options['pattern'] ?? null;
        /** @psalm-suppress DocblockTypeContradiction The user may still supply an empty string */
        if (! is_string($pattern) || $pattern === '') {
            throw new InvalidArgumentException('A regex pattern is required');
        }

<<<<<<< HEAD
        $this->setPattern($pattern['pattern']);
        unset($pattern['pattern']);
        parent::__construct($pattern);
    }

    /**
     * Returns the pattern option
     *
     * @deprecated Since 2.60.0 all option setters and getters are deprecated for removal in 3.0
     *
     * @return non-empty-string|null
     */
    public function getPattern()
    {
        return $this->pattern;
    }

    /**
     * Sets the pattern option
     *
     * @deprecated Since 2.60.0 all option setters and getters are deprecated for removal in 3.0
     *
     * @param non-empty-string $pattern
     * @return $this Provides a fluent interface
     * @throws Exception\InvalidArgumentException If there is a fatal error in pattern matching.
     */
    public function setPattern($pattern)
    {
        ErrorHandler::start();
        $this->pattern = (string) $pattern;
        $status        = preg_match($this->pattern, 'Test');
        $error         = ErrorHandler::stop();

        if (false === $status) {
            throw new Exception\InvalidArgumentException(
                "Internal error parsing the pattern '{$this->pattern}'",
                0,
                $error
=======
        $status = preg_match($pattern, 'Test');
        if ($status === false) {
            throw new InvalidArgumentException(
                "Internal error parsing the pattern '{$pattern}'",
>>>>>>> ee26b8bb
            );
        }

        $this->pattern = $pattern;

        parent::__construct();
    }

    /**
     * Returns true if and only if $value matches against the pattern option
     */
    public function isValid(mixed $value): bool
    {
        if (! is_string($value)) {
            $this->error(self::INVALID);
            return false;
        }

        $this->setValue($value);

        $status = preg_match($this->pattern, $value);

        if ((bool) $status === false) {
            $this->error(self::NOT_MATCH);
            return false;
        }

        return true;
    }
}<|MERGE_RESOLUTION|>--- conflicted
+++ resolved
@@ -18,13 +18,6 @@
 {
     public const INVALID   = 'regexInvalid';
     public const NOT_MATCH = 'regexNotMatch';
-<<<<<<< HEAD
-    /**
-     * @deprecated Since 2.60.0 This error constant will be removed in v3.0
-     */
-    public const ERROROUS = 'regexErrorous';
-=======
->>>>>>> ee26b8bb
 
     /** @var array<string, string> */
     protected array $messageTemplates = [
@@ -57,51 +50,10 @@
             throw new InvalidArgumentException('A regex pattern is required');
         }
 
-<<<<<<< HEAD
-        $this->setPattern($pattern['pattern']);
-        unset($pattern['pattern']);
-        parent::__construct($pattern);
-    }
-
-    /**
-     * Returns the pattern option
-     *
-     * @deprecated Since 2.60.0 all option setters and getters are deprecated for removal in 3.0
-     *
-     * @return non-empty-string|null
-     */
-    public function getPattern()
-    {
-        return $this->pattern;
-    }
-
-    /**
-     * Sets the pattern option
-     *
-     * @deprecated Since 2.60.0 all option setters and getters are deprecated for removal in 3.0
-     *
-     * @param non-empty-string $pattern
-     * @return $this Provides a fluent interface
-     * @throws Exception\InvalidArgumentException If there is a fatal error in pattern matching.
-     */
-    public function setPattern($pattern)
-    {
-        ErrorHandler::start();
-        $this->pattern = (string) $pattern;
-        $status        = preg_match($this->pattern, 'Test');
-        $error         = ErrorHandler::stop();
-
-        if (false === $status) {
-            throw new Exception\InvalidArgumentException(
-                "Internal error parsing the pattern '{$this->pattern}'",
-                0,
-                $error
-=======
         $status = preg_match($pattern, 'Test');
         if ($status === false) {
             throw new InvalidArgumentException(
                 "Internal error parsing the pattern '{$pattern}'",
->>>>>>> ee26b8bb
             );
         }
 
