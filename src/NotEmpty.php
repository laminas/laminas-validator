<?php

declare(strict_types=1);

namespace Laminas\Validator;

use Countable;

use function array_search;
use function assert;
use function count;
use function in_array;
use function is_array;
use function is_bool;
use function is_float;
use function is_int;
use function is_object;
use function is_string;
use function method_exists;
use function preg_match;

/**
 * phpcs:disable Generic.Files.LineLength
 *
 * @psalm-type TypeIntMask = int-mask<
 *     NotEmpty::BOOLEAN,
 *     NotEmpty::INTEGER,
 *     NotEmpty::FLOAT,
 *     NotEmpty::STRING,
 *     NotEmpty::ZERO,
 *     NotEmpty::EMPTY_ARRAY,
 *     NotEmpty::NULL,
 *     NotEmpty::SPACE,
 *     NotEmpty::OBJECT,
 *     NotEmpty::OBJECT_STRING,
 *     NotEmpty::OBJECT_COUNT
 * >
 * @psalm-type TypeArgument = TypeIntMask | list<TypeIntMask> | list<value-of<NotEmpty::TYPE_NAMES>> | value-of<NotEmpty::TYPE_NAMES>
 * @psalm-type OptionsArgument = array{
 *     type?: TypeArgument,
 * }
 */
final class NotEmpty extends AbstractValidator
{
    public const BOOLEAN       = 0b000000000001;
    public const INTEGER       = 0b000000000010;
    public const FLOAT         = 0b000000000100;
    public const STRING        = 0b000000001000;
    public const ZERO          = 0b000000010000;
    public const EMPTY_ARRAY   = 0b000000100000;
    public const NULL          = 0b000001000000;
    public const PHP           = 0b000001111111;
    public const SPACE         = 0b000010000000;
    public const OBJECT        = 0b000100000000;
    public const OBJECT_STRING = 0b001000000000;
    public const OBJECT_COUNT  = 0b010000000000;
    public const ALL           = 0b011111111111;

    public const INVALID  = 'notEmptyInvalid';
    public const IS_EMPTY = 'isEmpty';

    private const DEFAULT_TYPE = self::OBJECT
        | self::SPACE
        | self::NULL
        | self::EMPTY_ARRAY
        | self::STRING
        | self::BOOLEAN;

    private const TYPE_NAMES = [
        self::BOOLEAN       => 'boolean',
        self::INTEGER       => 'integer',
        self::FLOAT         => 'float',
        self::STRING        => 'string',
        self::ZERO          => 'zero',
        self::EMPTY_ARRAY   => 'array',
        self::NULL          => 'null',
        self::PHP           => 'php',
        self::SPACE         => 'space',
        self::OBJECT        => 'object',
        self::OBJECT_STRING => 'objectstring',
        self::OBJECT_COUNT  => 'objectcount',
        self::ALL           => 'all',
    ];

    /** @var array<string, string> */
    protected array $messageTemplates = [
        self::IS_EMPTY => "Value is required and can't be empty",
        self::INVALID  => 'Invalid type given. String, integer, float, boolean or array expected',
    ];

    /** @var TypeIntMask */
    private readonly int $type;

    /**
     * @param OptionsArgument $options
     */
    public function __construct(array $options = [])
    {
        $type       = $options['type'] ?? self::DEFAULT_TYPE;
        $this->type = $this->calculateTypeValue($type);

        unset($options['type']);

        parent::__construct($options);
    }

    /**
<<<<<<< HEAD
     * Returns the set types
     *
     * @deprecated Since 2.61.0 All option getters and setters will be removed in v3.0
     *
     * @return int
     */
    public function getType()
    {
        return $this->options['type'];
    }

    /**
     * @deprecated Since 2.61.0 All option getters and setters will be removed in v3.0
     *
     * @return false|int|string
=======
     * @param TypeArgument $type
     * @return TypeIntMask
>>>>>>> e0edcb84
     */
    private function calculateTypeValue(array|int|string $type): int
    {
        if (is_array($type)) {
            $detected = 0;
            foreach ($type as $value) {
                if (is_int($value) && ($value & self::ALL) !== 0) {
                    $detected |= $value;
                } elseif (in_array($value, self::TYPE_NAMES, true)) {
                    $detected |= (int) array_search($value, self::TYPE_NAMES, true);
                }
            }

            $type = $detected;
        } elseif (is_string($type) && in_array($type, self::TYPE_NAMES, true)) {
            $type = array_search($type, self::TYPE_NAMES, true);
        }

<<<<<<< HEAD
        return $type;
    }

    /**
     * Set the types
     *
     * @deprecated Since 2.61.0 All option getters and setters will be removed in v3.0
     *
     * @param int|int[] $type
     * @return $this
     * @throws Exception\InvalidArgumentException
     */
    public function setType($type = null)
    {
        $type = $this->calculateTypeValue($type);

        if (! is_int($type) || ($type < 0) || ($type > self::ALL)) {
            throw new Exception\InvalidArgumentException('Unknown type');
        }
=======
        assert(is_int($type) && ($type & self::ALL) !== 0);
>>>>>>> e0edcb84

        /** @psalm-var TypeIntMask $type */

        return $type;
    }

    /**
     * Returns true if and only if $value is not an empty value.
     */
    public function isValid(mixed $value): bool
    {
        if (
            $value !== null
            && ! is_string($value)
            && ! is_int($value)
            && ! is_float($value)
            && ! is_bool($value)
            && ! is_array($value)
            && ! is_object($value)
        ) {
            $this->error(self::INVALID);
            return false;
        }

        $this->setValue($value);
        $object = false;

        // OBJECT_COUNT (countable object)
        if ($this->type & self::OBJECT_COUNT) {
            $object = true;

            if ($value instanceof Countable && (count($value) === 0)) {
                $this->error(self::IS_EMPTY);
                return false;
            }
        }

        // OBJECT_STRING (object's toString)
        if ($this->type & self::OBJECT_STRING) {
            $object = true;

            if (
                (is_object($value) && ! method_exists($value, '__toString'))
                || (is_object($value) && (string) $value === '')
            ) {
                $this->error(self::IS_EMPTY);
                return false;
            }
        }

        // OBJECT (object)
        // phpcs:ignore Generic.CodeAnalysis.EmptyStatement.DetectedIf
        if ($this->type & self::OBJECT) {
            // fall through, objects are always not empty
        } elseif ($object === false) {
            // object not allowed but object given -> return false
            if (is_object($value)) {
                $this->error(self::IS_EMPTY);
                return false;
            }
        }

        // SPACE ('   ')
        if ($this->type & self::SPACE) {
            if (is_string($value) && (preg_match('/^\s+$/s', $value))) {
                $this->error(self::IS_EMPTY);
                return false;
            }
        }

        // NULL (null)
        if ($this->type & self::NULL) {
            if ($value === null) {
                $this->error(self::IS_EMPTY);
                return false;
            }
        }

        // EMPTY_ARRAY (array())
        if ($this->type & self::EMPTY_ARRAY) {
            if ($value === []) {
                $this->error(self::IS_EMPTY);
                return false;
            }
        }

        // ZERO ('0')
        if ($this->type & self::ZERO) {
            if ($value === '0') {
                $this->error(self::IS_EMPTY);
                return false;
            }
        }

        // STRING ('')
        if ($this->type & self::STRING) {
            if ($value === '') {
                $this->error(self::IS_EMPTY);
                return false;
            }
        }

        // FLOAT (0.0)
        if ($this->type & self::FLOAT) {
            if ($value === 0.0) {
                $this->error(self::IS_EMPTY);
                return false;
            }
        }

        // INTEGER (0)
        if ($this->type & self::INTEGER) {
            if ($value === 0) {
                $this->error(self::IS_EMPTY);
                return false;
            }
        }

        // BOOLEAN (false)
        if ($this->type & self::BOOLEAN) {
            if ($value === false) {
                $this->error(self::IS_EMPTY);
                return false;
            }
        }

        return true;
    }
}<|MERGE_RESOLUTION|>--- conflicted
+++ resolved
@@ -105,26 +105,8 @@
     }
 
     /**
-<<<<<<< HEAD
-     * Returns the set types
-     *
-     * @deprecated Since 2.61.0 All option getters and setters will be removed in v3.0
-     *
-     * @return int
-     */
-    public function getType()
-    {
-        return $this->options['type'];
-    }
-
-    /**
-     * @deprecated Since 2.61.0 All option getters and setters will be removed in v3.0
-     *
-     * @return false|int|string
-=======
      * @param TypeArgument $type
      * @return TypeIntMask
->>>>>>> e0edcb84
      */
     private function calculateTypeValue(array|int|string $type): int
     {
@@ -143,29 +125,7 @@
             $type = array_search($type, self::TYPE_NAMES, true);
         }
 
-<<<<<<< HEAD
-        return $type;
-    }
-
-    /**
-     * Set the types
-     *
-     * @deprecated Since 2.61.0 All option getters and setters will be removed in v3.0
-     *
-     * @param int|int[] $type
-     * @return $this
-     * @throws Exception\InvalidArgumentException
-     */
-    public function setType($type = null)
-    {
-        $type = $this->calculateTypeValue($type);
-
-        if (! is_int($type) || ($type < 0) || ($type > self::ALL)) {
-            throw new Exception\InvalidArgumentException('Unknown type');
-        }
-=======
         assert(is_int($type) && ($type & self::ALL) !== 0);
->>>>>>> e0edcb84
 
         /** @psalm-var TypeIntMask $type */
 
