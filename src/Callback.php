<?php

declare(strict_types=1);

namespace Laminas\Validator;

use Closure;
use Exception;
use Laminas\Validator\Exception\InvalidArgumentException;

use function array_merge;
use function assert;
use function is_array;
use function is_bool;
use function is_callable;

/**
 * @psalm-type OptionsArgument = array{
 *     callback: callable(mixed...): bool,
 *     callbackOptions?: array<array-key, mixed>,
 *     bind?: bool,
 *     throwExceptions?: bool,
 * }&array<string, mixed>
 */
final class Callback extends AbstractValidator
{
    public const INVALID_CALLBACK = 'callbackInvalid';
    public const INVALID_VALUE    = 'callbackValue';

    /**
     * Validation failure message template definitions
     *
     * @var array<string, string>
     */
    protected array $messageTemplates = [
        self::INVALID_VALUE    => 'The input is not valid',
        self::INVALID_CALLBACK => 'An exception has been raised within the callback',
    ];

    /** @var Closure(mixed...): bool */
    private readonly Closure $callback;
    private readonly bool $throwExceptions;
    /** @var array<array-key, mixed> */
    private readonly array $callbackOptions;

    /** @param OptionsArgument|callable $options */
    public function __construct(array|callable $options)
    {
        if (! is_array($options)) {
            $options = ['callback' => $options];
        }

        /** @psalm-var OptionsArgument&array<string, mixed> $options */

<<<<<<< HEAD
    /**
     * Returns the set callback
     *
     * @deprecated Since 2.60.0 All option setters and getters will be removed in v3.0
     *
     * @return callable|null
     */
    public function getCallback()
    {
        return $this->options['callback'];
    }

    /**
     * Sets the callback
     *
     * @deprecated Since 2.60.0 All option setters and getters will be removed in v3.0
     *
     * @param callable $callback
     * @return $this Provides a fluent interface
     * @throws InvalidArgumentException
     */
    public function setCallback($callback)
    {
=======
        $callback        = $options['callback'] ?? null;
        $callbackOptions = $options['callbackOptions'] ?? [];
        $throw           = $options['throwExceptions'] ?? false;
        $bind            = $options['bind'] ?? false;

>>>>>>> ee26b8bb
        if (! is_callable($callback)) {
            throw new InvalidArgumentException('A callable must be provided');
        }

        assert(is_bool($throw));
        assert(is_bool($bind));

<<<<<<< HEAD
    /**
     * Returns the set options for the callback
     *
     * @deprecated Since 2.60.0 All option setters and getters will be removed in v3.0
     *
     * @return array<array-key, mixed>
     */
    public function getCallbackOptions()
    {
        return $this->options['callbackOptions'];
    }

    /**
     * Sets options for the callback
     *
     * @deprecated Since 2.60.0 All option setters and getters will be removed in v3.0
     *
     * @param array<array-key, mixed> $options
     * @return $this Provides a fluent interface
     */
    public function setCallbackOptions(mixed $options)
    {
        $this->options['callbackOptions'] = (array) $options;
        return $this;
=======
        /** @psalm-var Closure(mixed...):bool $callback */
        $callback       = $bind
            ? $callback(...)->bindTo($this)
            : $callback(...);
        $this->callback = $callback;

        $this->throwExceptions = $throw;
        $this->callbackOptions = $callbackOptions;

        parent::__construct($options);
>>>>>>> ee26b8bb
    }

    /**
     * Returns true if and only if the set callback returns true for the provided $value
     *
     * @param array<string, mixed> $context Additional context to provide to the callback
     */
    public function isValid(mixed $value, ?array $context = null): bool
    {
        $this->setValue($value);

        $hasContext = $context !== null && $context !== [];

        $args = [$value];
        if ($this->callbackOptions === [] && $hasContext) {
            $args[] = $context;
        }

        if ($this->callbackOptions !== [] && ! $hasContext) {
            $args = array_merge($args, $this->callbackOptions);
        }

        if ($this->callbackOptions !== [] && $hasContext) {
            $args[] = $context;
            $args   = array_merge($args, $this->callbackOptions);
        }

        try {
            $result = ($this->callback)(...$args);
        } catch (Exception $exception) {
            /**
             * Intentionally excluding catchable \Error as they are indicative of a bug and should not be suppressed
             */
            $this->error(self::INVALID_CALLBACK);

            if ($this->throwExceptions) {
                throw $exception;
            }

            return false;
        }

        if ($result !== true) {
            $this->error(self::INVALID_VALUE);

            return false;
        }

        return true;
    }
}<|MERGE_RESOLUTION|>--- conflicted
+++ resolved
@@ -52,37 +52,11 @@
 
         /** @psalm-var OptionsArgument&array<string, mixed> $options */
 
-<<<<<<< HEAD
-    /**
-     * Returns the set callback
-     *
-     * @deprecated Since 2.60.0 All option setters and getters will be removed in v3.0
-     *
-     * @return callable|null
-     */
-    public function getCallback()
-    {
-        return $this->options['callback'];
-    }
-
-    /**
-     * Sets the callback
-     *
-     * @deprecated Since 2.60.0 All option setters and getters will be removed in v3.0
-     *
-     * @param callable $callback
-     * @return $this Provides a fluent interface
-     * @throws InvalidArgumentException
-     */
-    public function setCallback($callback)
-    {
-=======
         $callback        = $options['callback'] ?? null;
         $callbackOptions = $options['callbackOptions'] ?? [];
         $throw           = $options['throwExceptions'] ?? false;
         $bind            = $options['bind'] ?? false;
 
->>>>>>> ee26b8bb
         if (! is_callable($callback)) {
             throw new InvalidArgumentException('A callable must be provided');
         }
@@ -90,32 +64,6 @@
         assert(is_bool($throw));
         assert(is_bool($bind));
 
-<<<<<<< HEAD
-    /**
-     * Returns the set options for the callback
-     *
-     * @deprecated Since 2.60.0 All option setters and getters will be removed in v3.0
-     *
-     * @return array<array-key, mixed>
-     */
-    public function getCallbackOptions()
-    {
-        return $this->options['callbackOptions'];
-    }
-
-    /**
-     * Sets options for the callback
-     *
-     * @deprecated Since 2.60.0 All option setters and getters will be removed in v3.0
-     *
-     * @param array<array-key, mixed> $options
-     * @return $this Provides a fluent interface
-     */
-    public function setCallbackOptions(mixed $options)
-    {
-        $this->options['callbackOptions'] = (array) $options;
-        return $this;
-=======
         /** @psalm-var Closure(mixed...):bool $callback */
         $callback       = $bind
             ? $callback(...)->bindTo($this)
@@ -126,7 +74,6 @@
         $this->callbackOptions = $callbackOptions;
 
         parent::__construct($options);
->>>>>>> ee26b8bb
     }
 
     /**
