<?php

declare(strict_types=1);

namespace Laminas\Validator;

use Laminas\Validator\Exception\InvalidArgumentException;

use function class_exists;

/**
 * @psalm-type OptionsArgument = array{
 *     className: class-string,
 * }
 */
final class IsInstanceOf extends AbstractValidator
{
    public const NOT_INSTANCE_OF = 'notInstanceOf';

    /**
     * Validation failure message template definitions
     *
     * @var array<string, string>
     */
    protected array $messageTemplates = [
        self::NOT_INSTANCE_OF => "The input is not an instance of '%className%'",
    ];

    /**
     * Additional variables available for validation failure messages
     *
     * @var array<string, string>
     */
    protected array $messageVariables = [
        'className' => 'className',
    ];

    /** @var class-string */
    protected readonly string $className;

    /**
     * Sets validator options
     *
     * @param OptionsArgument $options
     * @throws InvalidArgumentException
     */
    public function __construct(array $options)
    {
        $className = $options['className'] ?? null;

        if ($className === null || ! class_exists($className)) {
            throw new InvalidArgumentException(
                'The className option must be a non-empty class-string for an existing class',
            );
        }

        $this->className = $className;

        unset($options['className']);

<<<<<<< HEAD
    /**
     * Get class name
     *
     * @deprecated Since 2.61.0 All option setters and getters will be removed in v3.0
     *
     * @return string
     */
    public function getClassName()
    {
        return $this->className;
    }

    /**
     * Set class name
     *
     * @deprecated Since 2.61.0 All option setters and getters will be removed in v3.0
     *
     * @param string $className
     * @return $this
     */
    public function setClassName($className)
    {
        $this->className = $className;
        return $this;
=======
        parent::__construct($options);
>>>>>>> e0edcb84
    }

    /**
     * Returns true if $value is instance of $this->className
     */
    public function isValid(mixed $value): bool
    {
        if ($value instanceof $this->className) {
            return true;
        }

        $this->error(self::NOT_INSTANCE_OF);

        return false;
    }
}<|MERGE_RESOLUTION|>--- conflicted
+++ resolved
@@ -58,34 +58,7 @@
 
         unset($options['className']);
 
-<<<<<<< HEAD
-    /**
-     * Get class name
-     *
-     * @deprecated Since 2.61.0 All option setters and getters will be removed in v3.0
-     *
-     * @return string
-     */
-    public function getClassName()
-    {
-        return $this->className;
-    }
-
-    /**
-     * Set class name
-     *
-     * @deprecated Since 2.61.0 All option setters and getters will be removed in v3.0
-     *
-     * @param string $className
-     * @return $this
-     */
-    public function setClassName($className)
-    {
-        $this->className = $className;
-        return $this;
-=======
         parent::__construct($options);
->>>>>>> e0edcb84
     }
 
     /**
