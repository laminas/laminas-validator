<?php

declare(strict_types=1);

namespace Laminas\Validator;

use Laminas\Validator\Exception\InvalidArgumentException;

use function in_array;
use function is_int;
use function is_string;
use function preg_match;
use function str_replace;
use function strlen;
use function substr;

/**
 * @psalm-type OptionsArgument = array{
 *     type?: Isbn::AUTO|Isbn::ISBN10|Isbn::ISBN13,
 * }
 */
final class Isbn extends AbstractValidator
{
    public const AUTO    = 'auto';
    public const ISBN10  = '10';
    public const ISBN13  = '13';
    public const INVALID = 'isbnInvalid';
    public const NO_ISBN = 'isbnNoIsbn';

    /**
     * Validation failure message template definitions.
     *
     * @var array<string, string>
     */
    protected array $messageTemplates = [
        self::INVALID => 'Invalid type given. String or integer expected',
        self::NO_ISBN => 'The input is not a valid ISBN number',
    ];

    private readonly string $type;

    /**
     * @param OptionsArgument $options
     * @psalm-suppress DocblockTypeContradiction Ignoring runtime value checks.
     */
    public function __construct(array $options = [])
    {
        $type = $options['type'] ?? self::AUTO;

        if (! in_array($type, [self::AUTO, self::ISBN10, self::ISBN13], true)) {
            throw new InvalidArgumentException('Invalid ISBN type');
        }

        $this->type = $type;

        unset($options['type']);

        parent::__construct($options);
    }

    /**
     * Detect input format.
     *
     * @return self::ISBN10|self::ISBN13|null
     */
    private function detectFormat(string $value): ?string
    {
        // check for ISBN-10
        if ($this->type === self::ISBN10 || $this->type === self::AUTO) {
            if (strlen($value) === 10 && preg_match('/^[0-9]{9}[0-9X]$/', $value)) {
                return self::ISBN10;
            }
        }

        // check for ISBN-13
        if ($this->type === self::ISBN13 || $this->type === self::AUTO) {
            if (strlen($value) === 13 && preg_match('/^[0-9]{13}$/', $value)) {
                return self::ISBN13;
            }
        }

        return null;
    }

    /**
     * Returns true if and only if $value is a valid ISBN.
     */
    public function isValid(mixed $value): bool
    {
        if (! is_string($value) && ! is_int($value)) {
            $this->error(self::INVALID);
            return false;
        }

        $value = (string) $value;
        $this->setValue($value);
        // Strip separators from the ISBN prior to validation
        $value = str_replace([' ', '-'], '', $value);

        $type = $this->detectFormat($value);
        if ($type === null) {
            $this->error(self::NO_ISBN);

            return false;
        }

        $checksum = $type === self::ISBN10
            ? $this->calculateIsbn10Checksum($value)
            : $this->calculateIsbn13Checksum($value);

        // validate
        if (substr($value, -1) !== $checksum) {
            $this->error(self::NO_ISBN);
            return false;
        }

        return true;
    }

<<<<<<< HEAD
    /**
     * Set separator characters.
     *
     * It is allowed only empty string, hyphen and space.
     *
     * @deprecated Since 2.61.0 - All option getters and setters will be removed in 3.0
     *
     * @param string $separator
     * @return $this Provides a fluent interface
     * @throws Exception\InvalidArgumentException When $separator is not valid.
     */
    public function setSeparator($separator)
=======
    private function calculateIsbn10Checksum(string $value): string
>>>>>>> e0edcb84
    {
        $sum = 0;

        for ($i = 0; $i < 9; $i++) {
            $sum += (10 - $i) * (int) $value[$i];
        }

        $checksum = 11 - ($sum % 11);

<<<<<<< HEAD
    /**
     * Get separator characters.
     *
     * @deprecated Since 2.61.0 - All option getters and setters will be removed in 3.0
     *
     * @return string
     */
    public function getSeparator()
    {
        return $this->options['separator'];
    }

    /**
     * Set allowed ISBN type.
     *
     * @deprecated Since 2.61.0 - All option getters and setters will be removed in 3.0
     *
     * @param string $type
     * @return $this Provides a fluent interface
     * @throws Exception\InvalidArgumentException When $type is not valid.
     */
    public function setType($type)
    {
        // check type
        if (! in_array($type, [self::AUTO, self::ISBN10, self::ISBN13])) {
            throw new Exception\InvalidArgumentException('Invalid ISBN type');
=======
        if ($checksum === 11) {
            return '0';
        }

        if ($checksum === 10) {
            return 'X';
>>>>>>> e0edcb84
        }

        return (string) $checksum;
    }

<<<<<<< HEAD
    /**
     * Get allowed ISBN type.
     *
     * @deprecated Since 2.61.0 - All option getters and setters will be removed in 3.0
     *
     * @return string
     */
    public function getType()
=======
    private function calculateIsbn13Checksum(string $value): string
>>>>>>> e0edcb84
    {
        $sum = 0;

        for ($i = 0; $i < 12; $i++) {
            if ($i % 2 === 0) {
                $sum += (int) $value[$i];
                continue;
            }

            $sum += 3 * (int) $value[$i];
        }

        $checksum = 10 - ($sum % 10);

        if ($checksum === 10) {
            return '0';
        }

        return (string) $checksum;
    }
}<|MERGE_RESOLUTION|>--- conflicted
+++ resolved
@@ -117,22 +117,7 @@
         return true;
     }
 
-<<<<<<< HEAD
-    /**
-     * Set separator characters.
-     *
-     * It is allowed only empty string, hyphen and space.
-     *
-     * @deprecated Since 2.61.0 - All option getters and setters will be removed in 3.0
-     *
-     * @param string $separator
-     * @return $this Provides a fluent interface
-     * @throws Exception\InvalidArgumentException When $separator is not valid.
-     */
-    public function setSeparator($separator)
-=======
     private function calculateIsbn10Checksum(string $value): string
->>>>>>> e0edcb84
     {
         $sum = 0;
 
@@ -142,58 +127,18 @@
 
         $checksum = 11 - ($sum % 11);
 
-<<<<<<< HEAD
-    /**
-     * Get separator characters.
-     *
-     * @deprecated Since 2.61.0 - All option getters and setters will be removed in 3.0
-     *
-     * @return string
-     */
-    public function getSeparator()
-    {
-        return $this->options['separator'];
-    }
-
-    /**
-     * Set allowed ISBN type.
-     *
-     * @deprecated Since 2.61.0 - All option getters and setters will be removed in 3.0
-     *
-     * @param string $type
-     * @return $this Provides a fluent interface
-     * @throws Exception\InvalidArgumentException When $type is not valid.
-     */
-    public function setType($type)
-    {
-        // check type
-        if (! in_array($type, [self::AUTO, self::ISBN10, self::ISBN13])) {
-            throw new Exception\InvalidArgumentException('Invalid ISBN type');
-=======
         if ($checksum === 11) {
             return '0';
         }
 
         if ($checksum === 10) {
             return 'X';
->>>>>>> e0edcb84
         }
 
         return (string) $checksum;
     }
 
-<<<<<<< HEAD
-    /**
-     * Get allowed ISBN type.
-     *
-     * @deprecated Since 2.61.0 - All option getters and setters will be removed in 3.0
-     *
-     * @return string
-     */
-    public function getType()
-=======
     private function calculateIsbn13Checksum(string $value): string
->>>>>>> e0edcb84
     {
         $sum = 0;
 
