--- conflicted
+++ resolved
@@ -25,66 +25,38 @@
 
     /**
      * Checks if the object has a translator
-<<<<<<< HEAD
      *
      * @deprecated since 2.61.0 This method will be removed in 3.0
-     *
-     * @return bool
-=======
->>>>>>> e0edcb84
      */
     public function hasTranslator(): bool;
 
     /**
      * Sets whether translator is enabled and should be used
-<<<<<<< HEAD
      *
      * @deprecated since 2.61.0 This method will be removed in 3.0 disable translation via the
      *            `translatorEnabled` option
-     *
-     * @param bool $enabled [optional] whether translator should be used.
-     *                      Default is true.
-     * @return self
-=======
->>>>>>> e0edcb84
      */
     public function setTranslatorEnabled(bool $enabled = true): void;
 
     /**
      * Returns whether translator is enabled and should be used
-<<<<<<< HEAD
      *
      * @deprecated since 2.61.0 This method will be removed in 3.0
-     *
-     * @return bool
-=======
->>>>>>> e0edcb84
      */
     public function isTranslatorEnabled(): bool;
 
     /**
      * Set translation text domain
-<<<<<<< HEAD
      *
      * @deprecated since 2.61.0 This method will be removed in 3.0 Use the `translatorTextDomain` option, or set
      *             the text domain at the same time as the translator via `setTranslator()`
-     *
-     * @param string $textDomain
-     * @return TranslatorAwareInterface
-=======
->>>>>>> e0edcb84
      */
     public function setTranslatorTextDomain(string $textDomain = 'default'): void;
 
     /**
      * Return the translation text domain
-<<<<<<< HEAD
      *
      * @deprecated since 2.61.0 This method will be removed in 3.0
-     *
-     * @return string
-=======
->>>>>>> e0edcb84
      */
     public function getTranslatorTextDomain(): string;
 }