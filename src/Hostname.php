<?php

/**
 * phpcs:disable Generic.Files.LineLength
 */

declare(strict_types=1);

namespace Laminas\Validator;

use Laminas\Stdlib\StringUtils;

use function array_key_exists;
use function array_pop;
use function assert;
use function chr;
use function count;
use function end;
use function explode;
use function file_exists;
use function implode;
use function in_array;
use function intval;
use function is_array;
use function is_string;
use function ord;
use function preg_match;
use function prev;
use function reset;
use function str_contains;
use function str_ends_with;
use function str_starts_with;
use function strlen;
use function strrpos;
use function strtolower;
use function strtoupper;
use function substr;

/**
 * @psalm-type Options = array{
 *    allow?: int-mask-of<self::ALLOW_*>,
 *    useIdnCheck?: bool,
 *    useTldCheck?: bool,
 *    ipValidator?: null|Ip,
 * }
 */
final class Hostname extends AbstractValidator
{
    public const CANNOT_DECODE_PUNYCODE  = 'hostnameCannotDecodePunycode';
    public const INVALID                 = 'hostnameInvalid';
    public const INVALID_DASH            = 'hostnameDashCharacter';
    public const INVALID_HOSTNAME        = 'hostnameInvalidHostname';
    public const INVALID_HOSTNAME_SCHEMA = 'hostnameInvalidHostnameSchema';
    public const INVALID_LOCAL_NAME      = 'hostnameInvalidLocalName';
    public const INVALID_URI             = 'hostnameInvalidUri';
    public const IP_ADDRESS_NOT_ALLOWED  = 'hostnameIpAddressNotAllowed';
    public const LOCAL_NAME_NOT_ALLOWED  = 'hostnameLocalNameNotAllowed';
    public const UNDECIPHERABLE_TLD      = 'hostnameUndecipherableTld';
    public const UNKNOWN_TLD             = 'hostnameUnknownTld';

    /** @var array<string, string> */
    protected array $messageTemplates = [
        self::CANNOT_DECODE_PUNYCODE  => "The input appears to be a DNS hostname but the given punycode notation cannot be decoded",
        self::INVALID                 => "Invalid type given. String expected",
        self::INVALID_DASH            => "The input appears to be a DNS hostname but contains a dash in an invalid position",
        self::INVALID_HOSTNAME        => "The input does not match the expected structure for a DNS hostname",
        self::INVALID_HOSTNAME_SCHEMA => "The input appears to be a DNS hostname but cannot match against hostname schema for TLD '%tld%'",
        self::INVALID_LOCAL_NAME      => "The input does not appear to be a valid local network name",
        self::INVALID_URI             => "The input does not appear to be a valid URI hostname",
        self::IP_ADDRESS_NOT_ALLOWED  => "The input appears to be an IP address, but IP addresses are not allowed",
        self::LOCAL_NAME_NOT_ALLOWED  => "The input appears to be a local network name but local network names are not allowed",
        self::UNDECIPHERABLE_TLD      => "The input appears to be a DNS hostname but cannot extract TLD part",
        self::UNKNOWN_TLD             => "The input appears to be a DNS hostname but cannot match TLD against known list",
    ];

    /** @var array<string, string> */
    protected array $messageVariables = [
        'tld' => 'tld',
    ];

    public const ALLOW_DNS   = 1;  // Allows Internet domain names (e.g., example.com)
    public const ALLOW_IP    = 2;  // Allows IP addresses
    public const ALLOW_LOCAL = 4;  // Allows local network names (e.g., localhost, www.localdomain)
    public const ALLOW_URI   = 8;  // Allows URI hostnames
    public const ALLOW_ALL   = 15;  // Allows all types of hostnames

    /**
     * Array of valid top-level-domains
     *
     * @see ftp://data.iana.org/TLD/tlds-alpha-by-domain.txt  List of all TLDs by domain
     * @see http://www.iana.org/domains/root/db/ Official list of supported TLDs
     *
     * @var list<string>
     */
    private array $validTlds = [
        'aaa',
        'aarp',
        'abb',
        'abbott',
        'abbvie',
        'abc',
        'able',
        'abogado',
        'abudhabi',
        'ac',
        'academy',
        'accenture',
        'accountant',
        'accountants',
        'aco',
        'actor',
        'ad',
        'ads',
        'adult',
        'ae',
        'aeg',
        'aero',
        'aetna',
        'af',
        'afl',
        'africa',
        'ag',
        'agakhan',
        'agency',
        'ai',
        'aig',
        'airbus',
        'airforce',
        'airtel',
        'akdn',
        'al',
        'alibaba',
        'alipay',
        'allfinanz',
        'allstate',
        'ally',
        'alsace',
        'alstom',
        'am',
        'amazon',
        'americanexpress',
        'americanfamily',
        'amex',
        'amfam',
        'amica',
        'amsterdam',
        'analytics',
        'android',
        'anquan',
        'anz',
        'ao',
        'aol',
        'apartments',
        'app',
        'apple',
        'aq',
        'aquarelle',
        'ar',
        'arab',
        'aramco',
        'archi',
        'army',
        'arpa',
        'art',
        'arte',
        'as',
        'asda',
        'asia',
        'associates',
        'at',
        'athleta',
        'attorney',
        'au',
        'auction',
        'audi',
        'audible',
        'audio',
        'auspost',
        'author',
        'auto',
        'autos',
        'aw',
        'aws',
        'ax',
        'axa',
        'az',
        'azure',
        'ba',
        'baby',
        'baidu',
        'banamex',
        'band',
        'bank',
        'bar',
        'barcelona',
        'barclaycard',
        'barclays',
        'barefoot',
        'bargains',
        'baseball',
        'basketball',
        'bauhaus',
        'bayern',
        'bb',
        'bbc',
        'bbt',
        'bbva',
        'bcg',
        'bcn',
        'bd',
        'be',
        'beats',
        'beauty',
        'beer',
        'bentley',
        'berlin',
        'best',
        'bestbuy',
        'bet',
        'bf',
        'bg',
        'bh',
        'bharti',
        'bi',
        'bible',
        'bid',
        'bike',
        'bing',
        'bingo',
        'bio',
        'biz',
        'bj',
        'black',
        'blackfriday',
        'blockbuster',
        'blog',
        'bloomberg',
        'blue',
        'bm',
        'bms',
        'bmw',
        'bn',
        'bnpparibas',
        'bo',
        'boats',
        'boehringer',
        'bofa',
        'bom',
        'bond',
        'boo',
        'book',
        'booking',
        'bosch',
        'bostik',
        'boston',
        'bot',
        'boutique',
        'box',
        'br',
        'bradesco',
        'bridgestone',
        'broadway',
        'broker',
        'brother',
        'brussels',
        'bs',
        'bt',
        'build',
        'builders',
        'business',
        'buy',
        'buzz',
        'bv',
        'bw',
        'by',
        'bz',
        'bzh',
        'ca',
        'cab',
        'cafe',
        'cal',
        'call',
        'calvinklein',
        'cam',
        'camera',
        'camp',
        'canon',
        'capetown',
        'capital',
        'capitalone',
        'car',
        'caravan',
        'cards',
        'care',
        'career',
        'careers',
        'cars',
        'casa',
        'case',
        'cash',
        'casino',
        'cat',
        'catering',
        'catholic',
        'cba',
        'cbn',
        'cbre',
        'cc',
        'cd',
        'center',
        'ceo',
        'cern',
        'cf',
        'cfa',
        'cfd',
        'cg',
        'ch',
        'chanel',
        'channel',
        'charity',
        'chase',
        'chat',
        'cheap',
        'chintai',
        'christmas',
        'chrome',
        'church',
        'ci',
        'cipriani',
        'circle',
        'cisco',
        'citadel',
        'citi',
        'citic',
        'city',
        'ck',
        'cl',
        'claims',
        'cleaning',
        'click',
        'clinic',
        'clinique',
        'clothing',
        'cloud',
        'club',
        'clubmed',
        'cm',
        'cn',
        'co',
        'coach',
        'codes',
        'coffee',
        'college',
        'cologne',
        'com',
        'commbank',
        'community',
        'company',
        'compare',
        'computer',
        'comsec',
        'condos',
        'construction',
        'consulting',
        'contact',
        'contractors',
        'cooking',
        'cool',
        'coop',
        'corsica',
        'country',
        'coupon',
        'coupons',
        'courses',
        'cpa',
        'cr',
        'credit',
        'creditcard',
        'creditunion',
        'cricket',
        'crown',
        'crs',
        'cruise',
        'cruises',
        'cu',
        'cuisinella',
        'cv',
        'cw',
        'cx',
        'cy',
        'cymru',
        'cyou',
        'cz',
        'dabur',
        'dad',
        'dance',
        'data',
        'date',
        'dating',
        'datsun',
        'day',
        'dclk',
        'dds',
        'de',
        'deal',
        'dealer',
        'deals',
        'degree',
        'delivery',
        'dell',
        'deloitte',
        'delta',
        'democrat',
        'dental',
        'dentist',
        'desi',
        'design',
        'dev',
        'dhl',
        'diamonds',
        'diet',
        'digital',
        'direct',
        'directory',
        'discount',
        'discover',
        'dish',
        'diy',
        'dj',
        'dk',
        'dm',
        'dnp',
        'do',
        'docs',
        'doctor',
        'dog',
        'domains',
        'dot',
        'download',
        'drive',
        'dtv',
        'dubai',
        'dunlop',
        'dupont',
        'durban',
        'dvag',
        'dvr',
        'dz',
        'earth',
        'eat',
        'ec',
        'eco',
        'edeka',
        'edu',
        'education',
        'ee',
        'eg',
        'email',
        'emerck',
        'energy',
        'engineer',
        'engineering',
        'enterprises',
        'epson',
        'equipment',
        'er',
        'ericsson',
        'erni',
        'es',
        'esq',
        'estate',
        'et',
        'eu',
        'eurovision',
        'eus',
        'events',
        'exchange',
        'expert',
        'exposed',
        'express',
        'extraspace',
        'fage',
        'fail',
        'fairwinds',
        'faith',
        'family',
        'fan',
        'fans',
        'farm',
        'farmers',
        'fashion',
        'fast',
        'fedex',
        'feedback',
        'ferrari',
        'ferrero',
        'fi',
        'fidelity',
        'fido',
        'film',
        'final',
        'finance',
        'financial',
        'fire',
        'firestone',
        'firmdale',
        'fish',
        'fishing',
        'fit',
        'fitness',
        'fj',
        'fk',
        'flickr',
        'flights',
        'flir',
        'florist',
        'flowers',
        'fly',
        'fm',
        'fo',
        'foo',
        'food',
        'football',
        'ford',
        'forex',
        'forsale',
        'forum',
        'foundation',
        'fox',
        'fr',
        'free',
        'fresenius',
        'frl',
        'frogans',
        'frontier',
        'ftr',
        'fujitsu',
        'fun',
        'fund',
        'furniture',
        'futbol',
        'fyi',
        'ga',
        'gal',
        'gallery',
        'gallo',
        'gallup',
        'game',
        'games',
        'gap',
        'garden',
        'gay',
        'gb',
        'gbiz',
        'gd',
        'gdn',
        'ge',
        'gea',
        'gent',
        'genting',
        'george',
        'gf',
        'gg',
        'ggee',
        'gh',
        'gi',
        'gift',
        'gifts',
        'gives',
        'giving',
        'gl',
        'glass',
        'gle',
        'global',
        'globo',
        'gm',
        'gmail',
        'gmbh',
        'gmo',
        'gmx',
        'gn',
        'godaddy',
        'gold',
        'goldpoint',
        'golf',
        'goo',
        'goodyear',
        'goog',
        'google',
        'gop',
        'got',
        'gov',
        'gp',
        'gq',
        'gr',
        'grainger',
        'graphics',
        'gratis',
        'green',
        'gripe',
        'grocery',
        'group',
        'gs',
        'gt',
        'gu',
        'gucci',
        'guge',
        'guide',
        'guitars',
        'guru',
        'gw',
        'gy',
        'hair',
        'hamburg',
        'hangout',
        'haus',
        'hbo',
        'hdfc',
        'hdfcbank',
        'health',
        'healthcare',
        'help',
        'helsinki',
        'here',
        'hermes',
        'hiphop',
        'hisamitsu',
        'hitachi',
        'hiv',
        'hk',
        'hkt',
        'hm',
        'hn',
        'hockey',
        'holdings',
        'holiday',
        'homedepot',
        'homegoods',
        'homes',
        'homesense',
        'honda',
        'horse',
        'hospital',
        'host',
        'hosting',
        'hot',
        'hotels',
        'hotmail',
        'house',
        'how',
        'hr',
        'hsbc',
        'ht',
        'hu',
        'hughes',
        'hyatt',
        'hyundai',
        'ibm',
        'icbc',
        'ice',
        'icu',
        'id',
        'ie',
        'ieee',
        'ifm',
        'ikano',
        'il',
        'im',
        'imamat',
        'imdb',
        'immo',
        'immobilien',
        'in',
        'inc',
        'industries',
        'infiniti',
        'info',
        'ing',
        'ink',
        'institute',
        'insurance',
        'insure',
        'int',
        'international',
        'intuit',
        'investments',
        'io',
        'ipiranga',
        'iq',
        'ir',
        'irish',
        'is',
        'ismaili',
        'ist',
        'istanbul',
        'it',
        'itau',
        'itv',
        'jaguar',
        'java',
        'jcb',
        'je',
        'jeep',
        'jetzt',
        'jewelry',
        'jio',
        'jll',
        'jm',
        'jmp',
        'jnj',
        'jo',
        'jobs',
        'joburg',
        'jot',
        'joy',
        'jp',
        'jpmorgan',
        'jprs',
        'juegos',
        'juniper',
        'kaufen',
        'kddi',
        'ke',
        'kerryhotels',
        'kerrylogistics',
        'kerryproperties',
        'kfh',
        'kg',
        'kh',
        'ki',
        'kia',
        'kids',
        'kim',
        'kindle',
        'kitchen',
        'kiwi',
        'km',
        'kn',
        'koeln',
        'komatsu',
        'kosher',
        'kp',
        'kpmg',
        'kpn',
        'kr',
        'krd',
        'kred',
        'kuokgroup',
        'kw',
        'ky',
        'kyoto',
        'kz',
        'la',
        'lacaixa',
        'lamborghini',
        'lamer',
        'lancaster',
        'land',
        'landrover',
        'lanxess',
        'lasalle',
        'lat',
        'latino',
        'latrobe',
        'law',
        'lawyer',
        'lb',
        'lc',
        'lds',
        'lease',
        'leclerc',
        'lefrak',
        'legal',
        'lego',
        'lexus',
        'lgbt',
        'li',
        'lidl',
        'life',
        'lifeinsurance',
        'lifestyle',
        'lighting',
        'like',
        'lilly',
        'limited',
        'limo',
        'lincoln',
        'link',
        'lipsy',
        'live',
        'living',
        'lk',
        'llc',
        'llp',
        'loan',
        'loans',
        'locker',
        'locus',
        'lol',
        'london',
        'lotte',
        'lotto',
        'love',
        'lpl',
        'lplfinancial',
        'lr',
        'ls',
        'lt',
        'ltd',
        'ltda',
        'lu',
        'lundbeck',
        'luxe',
        'luxury',
        'lv',
        'ly',
        'ma',
        'madrid',
        'maif',
        'maison',
        'makeup',
        'man',
        'management',
        'mango',
        'map',
        'market',
        'marketing',
        'markets',
        'marriott',
        'marshalls',
        'mattel',
        'mba',
        'mc',
        'mckinsey',
        'md',
        'me',
        'med',
        'media',
        'meet',
        'melbourne',
        'meme',
        'memorial',
        'men',
        'menu',
        'merckmsd',
        'mg',
        'mh',
        'miami',
        'microsoft',
        'mil',
        'mini',
        'mint',
        'mit',
        'mitsubishi',
        'mk',
        'ml',
        'mlb',
        'mls',
        'mm',
        'mma',
        'mn',
        'mo',
        'mobi',
        'mobile',
        'moda',
        'moe',
        'moi',
        'mom',
        'monash',
        'money',
        'monster',
        'mormon',
        'mortgage',
        'moscow',
        'moto',
        'motorcycles',
        'mov',
        'movie',
        'mp',
        'mq',
        'mr',
        'ms',
        'msd',
        'mt',
        'mtn',
        'mtr',
        'mu',
        'museum',
        'music',
        'mv',
        'mw',
        'mx',
        'my',
        'mz',
        'na',
        'nab',
        'nagoya',
        'name',
        'navy',
        'nba',
        'nc',
        'ne',
        'nec',
        'net',
        'netbank',
        'netflix',
        'network',
        'neustar',
        'new',
        'news',
        'next',
        'nextdirect',
        'nexus',
        'nf',
        'nfl',
        'ng',
        'ngo',
        'nhk',
        'ni',
        'nico',
        'nike',
        'nikon',
        'ninja',
        'nissan',
        'nissay',
        'nl',
        'no',
        'nokia',
        'norton',
        'now',
        'nowruz',
        'nowtv',
        'np',
        'nr',
        'nra',
        'nrw',
        'ntt',
        'nu',
        'nyc',
        'nz',
        'obi',
        'observer',
        'office',
        'okinawa',
        'olayan',
        'olayangroup',
        'ollo',
        'om',
        'omega',
        'one',
        'ong',
        'onl',
        'online',
        'ooo',
        'open',
        'oracle',
        'orange',
        'org',
        'organic',
        'origins',
        'osaka',
        'otsuka',
        'ott',
        'ovh',
        'pa',
        'page',
        'panasonic',
        'paris',
        'pars',
        'partners',
        'parts',
        'party',
        'pay',
        'pccw',
        'pe',
        'pet',
        'pf',
        'pfizer',
        'pg',
        'ph',
        'pharmacy',
        'phd',
        'philips',
        'phone',
        'photo',
        'photography',
        'photos',
        'physio',
        'pics',
        'pictet',
        'pictures',
        'pid',
        'pin',
        'ping',
        'pink',
        'pioneer',
        'pizza',
        'pk',
        'pl',
        'place',
        'play',
        'playstation',
        'plumbing',
        'plus',
        'pm',
        'pn',
        'pnc',
        'pohl',
        'poker',
        'politie',
        'porn',
        'post',
        'pr',
        'pramerica',
        'praxi',
        'press',
        'prime',
        'pro',
        'prod',
        'productions',
        'prof',
        'progressive',
        'promo',
        'properties',
        'property',
        'protection',
        'pru',
        'prudential',
        'ps',
        'pt',
        'pub',
        'pw',
        'pwc',
        'py',
        'qa',
        'qpon',
        'quebec',
        'quest',
        'racing',
        'radio',
        're',
        'read',
        'realestate',
        'realtor',
        'realty',
        'recipes',
        'red',
        'redstone',
        'redumbrella',
        'rehab',
        'reise',
        'reisen',
        'reit',
        'reliance',
        'ren',
        'rent',
        'rentals',
        'repair',
        'report',
        'republican',
        'rest',
        'restaurant',
        'review',
        'reviews',
        'rexroth',
        'rich',
        'richardli',
        'ricoh',
        'ril',
        'rio',
        'rip',
        'ro',
        'rocks',
        'rodeo',
        'rogers',
        'room',
        'rs',
        'rsvp',
        'ru',
        'rugby',
        'ruhr',
        'run',
        'rw',
        'rwe',
        'ryukyu',
        'sa',
        'saarland',
        'safe',
        'safety',
        'sakura',
        'sale',
        'salon',
        'samsclub',
        'samsung',
        'sandvik',
        'sandvikcoromant',
        'sanofi',
        'sap',
        'sarl',
        'sas',
        'save',
        'saxo',
        'sb',
        'sbi',
        'sbs',
        'sc',
        'scb',
        'schaeffler',
        'schmidt',
        'scholarships',
        'school',
        'schule',
        'schwarz',
        'science',
        'scot',
        'sd',
        'se',
        'search',
        'seat',
        'secure',
        'security',
        'seek',
        'select',
        'sener',
        'services',
        'seven',
        'sew',
        'sex',
        'sexy',
        'sfr',
        'sg',
        'sh',
        'shangrila',
        'sharp',
        'shaw',
        'shell',
        'shia',
        'shiksha',
        'shoes',
        'shop',
        'shopping',
        'shouji',
        'show',
        'si',
        'silk',
        'sina',
        'singles',
        'site',
        'sj',
        'sk',
        'ski',
        'skin',
        'sky',
        'skype',
        'sl',
        'sling',
        'sm',
        'smart',
        'smile',
        'sn',
        'sncf',
        'so',
        'soccer',
        'social',
        'softbank',
        'software',
        'sohu',
        'solar',
        'solutions',
        'song',
        'sony',
        'soy',
        'spa',
        'space',
        'sport',
        'spot',
        'sr',
        'srl',
        'ss',
        'st',
        'stada',
        'staples',
        'star',
        'statebank',
        'statefarm',
        'stc',
        'stcgroup',
        'stockholm',
        'storage',
        'store',
        'stream',
        'studio',
        'study',
        'style',
        'su',
        'sucks',
        'supplies',
        'supply',
        'support',
        'surf',
        'surgery',
        'suzuki',
        'sv',
        'swatch',
        'swiss',
        'sx',
        'sy',
        'sydney',
        'systems',
        'sz',
        'tab',
        'taipei',
        'talk',
        'taobao',
        'target',
        'tatamotors',
        'tatar',
        'tattoo',
        'tax',
        'taxi',
        'tc',
        'tci',
        'td',
        'tdk',
        'team',
        'tech',
        'technology',
        'tel',
        'temasek',
        'tennis',
        'teva',
        'tf',
        'tg',
        'th',
        'thd',
        'theater',
        'theatre',
        'tiaa',
        'tickets',
        'tienda',
        'tips',
        'tires',
        'tirol',
        'tj',
        'tjmaxx',
        'tjx',
        'tk',
        'tkmaxx',
        'tl',
        'tm',
        'tmall',
        'tn',
        'to',
        'today',
        'tokyo',
        'tools',
        'top',
        'toray',
        'toshiba',
        'total',
        'tours',
        'town',
        'toyota',
        'toys',
        'tr',
        'trade',
        'trading',
        'training',
        'travel',
        'travelers',
        'travelersinsurance',
        'trust',
        'trv',
        'tt',
        'tube',
        'tui',
        'tunes',
        'tushu',
        'tv',
        'tvs',
        'tw',
        'tz',
        'ua',
        'ubank',
        'ubs',
        'ug',
        'uk',
        'unicom',
        'university',
        'uno',
        'uol',
        'ups',
        'us',
        'uy',
        'uz',
        'va',
        'vacations',
        'vana',
        'vanguard',
        'vc',
        've',
        'vegas',
        'ventures',
        'verisign',
        'versicherung',
        'vet',
        'vg',
        'vi',
        'viajes',
        'video',
        'vig',
        'viking',
        'villas',
        'vin',
        'vip',
        'virgin',
        'visa',
        'vision',
        'viva',
        'vivo',
        'vlaanderen',
        'vn',
        'vodka',
        'volvo',
        'vote',
        'voting',
        'voto',
        'voyage',
        'vu',
        'wales',
        'walmart',
        'walter',
        'wang',
        'wanggou',
        'watch',
        'watches',
        'weather',
        'weatherchannel',
        'webcam',
        'weber',
        'website',
        'wed',
        'wedding',
        'weibo',
        'weir',
        'wf',
        'whoswho',
        'wien',
        'wiki',
        'williamhill',
        'win',
        'windows',
        'wine',
        'winners',
        'wme',
        'wolterskluwer',
        'woodside',
        'work',
        'works',
        'world',
        'wow',
        'ws',
        'wtc',
        'wtf',
        'xbox',
        'xerox',
        'xihuan',
        'xin',
        'कॉम',
        'セール',
        '佛山',
        'ಭಾರತ',
        '慈善',
        '集团',
        '在线',
        '한국',
        'ଭାରତ',
        '点看',
        'คอม',
        'ভাৰত',
        'ভারত',
        '八卦',
        'ישראל',
        'موقع',
        'বাংলা',
        '公益',
        '公司',
        '香格里拉',
        '网站',
        '移动',
        '我爱你',
        'москва',
        'қаз',
        'католик',
        'онлайн',
        'сайт',
        '联通',
        'срб',
        'бг',
        'бел',
        'קום',
        '时尚',
        '微博',
        '淡马锡',
        'ファッション',
        'орг',
        'नेट',
        'ストア',
        'アマゾン',
        '삼성',
        'சிங்கப்பூர்',
        '商标',
        '商店',
        '商城',
        'дети',
        'мкд',
        'ею',
        'ポイント',
        '新闻',
        '家電',
        'كوم',
        '中文网',
        '中信',
        '中国',
        '中國',
        '娱乐',
        '谷歌',
        'భారత్',
        'ලංකා',
        '電訊盈科',
        '购物',
        'クラウド',
        'ભારત',
        '通販',
        'भारतम्',
        'भारत',
        'भारोत',
        '网店',
        'संगठन',
        '餐厅',
        '网络',
        'ком',
        'укр',
        '香港',
        '亚马逊',
        '食品',
        '飞利浦',
        '台湾',
        '台灣',
        '手机',
        'мон',
        'الجزائر',
        'عمان',
        'ارامكو',
        'ایران',
        'العليان',
        'امارات',
        'بازار',
        'موريتانيا',
        'پاکستان',
        'الاردن',
        'بارت',
        'بھارت',
        'المغرب',
        'ابوظبي',
        'البحرين',
        'السعودية',
        'ڀارت',
        'كاثوليك',
        'سودان',
        'همراه',
        'عراق',
        'مليسيا',
        '澳門',
        '닷컴',
        '政府',
        'شبكة',
        'بيتك',
        'عرب',
        'გე',
        '机构',
        '组织机构',
        '健康',
        'ไทย',
        'سورية',
        '招聘',
        'рус',
        'рф',
        'تونس',
        '大拿',
        'ລາວ',
        'みんな',
        'グーグル',
        'ευ',
        'ελ',
        '世界',
        '書籍',
        'ഭാരതം',
        'ਭਾਰਤ',
        '网址',
        '닷넷',
        'コム',
        '天主教',
        '游戏',
        'vermögensberater',
        'vermögensberatung',
        '企业',
        '信息',
        '嘉里大酒店',
        '嘉里',
        'مصر',
        'قطر',
        '广东',
        'இலங்கை',
        'இந்தியா',
        'հայ',
        '新加坡',
        'فلسطين',
        '政务',
        'xxx',
        'xyz',
        'yachts',
        'yahoo',
        'yamaxun',
        'yandex',
        'ye',
        'yodobashi',
        'yoga',
        'yokohama',
        'you',
        'youtube',
        'yt',
        'yun',
        'za',
        'zappos',
        'zara',
        'zero',
        'zip',
        'zm',
        'zone',
        'zuerich',
        'zw',
    ];

    /**
     * Array for valid Idns
     *
     * @see http://www.iana.org/domains/idn-tables/ Official list of supported IDN Chars
     * (.AC) Ascension Island http://www.nic.ac/pdf/AC-IDN-Policy.pdf
     * (.AR) Argentina http://www.nic.ar/faqidn.html
     * (.AS) American Samoa http://www.nic.as/idn/chars.cfm
     * (.AT) Austria http://www.nic.at/en/service/technical_information/idn/charset_converter/
     * (.BIZ) International http://www.iana.org/domains/idn-tables/
     * (.BR) Brazil http://registro.br/faq/faq6.html
     * (.BV) Bouvett Island http://www.norid.no/domeneregistrering/idn/idn_nyetegn.en.html
     * (.CAT) Catalan http://www.iana.org/domains/idn-tables/tables/cat_ca_1.0.html
     * (.CH) Switzerland https://nic.switch.ch/reg/ocView.action?res=EF6GW2JBPVTG67DLNIQXU234MN6SC33JNQQGI7L6#anhang1
     * (.CL) Chile http://www.iana.org/domains/idn-tables/tables/cl_latn_1.0.html
     * (.COM) International http://www.verisign.com/information-services/naming-services/internationalized-domain-names/index.html
     * (.DE) Germany https://www.denic.de/en/know-how/idn-domains/idn-character-list/
     * (.DK) Danmark http://www.dk-hostmaster.dk/index.php?id=151
     * (.EE) Estonia https://www.iana.org/domains/idn-tables/tables/pl_et-pl_1.0.html
     * (.ES) Spain https://www.nic.es/media/2008-05/1210147705287.pdf
     * (.FI) Finland http://www.ficora.fi/en/index/palvelut/fiverkkotunnukset/aakkostenkaytto.html
     * (.GR) Greece https://grweb.ics.forth.gr/CharacterTable1_en.jsp
     * (.HR) Croatia https://www.dns.hr/en/portal/files/Odluka-1,2alfanum-dijak.pdf
     * (.HU) Hungary http://www.domain.hu/domain/English/szabalyzat/szabalyzat.html
     * (.IL) Israel http://www.isoc.org.il/domains/il-domain-rules.html
     * (.INFO) International http://www.nic.info/info/idn
     * (.IO) British Indian Ocean Territory http://www.nic.io/IO-IDN-Policy.pdf
     * (.IR) Iran http://www.nic.ir/Allowable_Characters_dot-iran
     * (.IS) Iceland https://www.isnic.is/en/domain/rules#2
     * (.KR) Korea http://www.iana.org/domains/idn-tables/tables/kr_ko-kr_1.0.html
     * (.LI) Liechtenstein https://nic.switch.ch/reg/ocView.action?res=EF6GW2JBPVTG67DLNIQXU234MN6SC33JNQQGI7L6#anhang1
     * (.LT) Lithuania http://www.domreg.lt/static/doc/public/idn_symbols-en.pdf
     * (.MD) Moldova http://www.register.md/
     * (.MUSEUM) International http://www.iana.org/domains/idn-tables/tables/museum_latn_1.0.html
     * (.NET) International http://www.verisign.com/information-services/naming-services/internationalized-domain-names/index.html
     * (.NO) Norway http://www.norid.no/domeneregistrering/idn/idn_nyetegn.en.html
     * (.NU) Niue http://www.worldnames.net/
     * (.ORG) International http://www.pir.org/index.php?db=content/FAQs&tbl=FAQs_Registrant&id=2
     * (.PE) Peru https://www.nic.pe/nuevas_politicas_faq_2.php
     * (.PL) Poland http://www.dns.pl/IDN/allowed_character_sets.pdf
     * (.PR) Puerto Rico http://www.nic.pr/idn_rules.asp
     * (.PT) Portugal https://online.dns.pt/dns_2008/do?com=DS;8216320233;111;+PAGE(4000058)+K-CAT-CODIGO(C.125)+RCNT(100);
     * (.RU) Russia http://www.iana.org/domains/idn-tables/tables/ru_ru-ru_1.0.html
     * (.SA) Saudi Arabia http://www.iana.org/domains/idn-tables/tables/sa_ar_1.0.html
     * (.SE) Sweden http://www.iis.se/english/IDN_campaignsite.shtml?lang=en
     * (.SH) Saint Helena http://www.nic.sh/SH-IDN-Policy.pdf
     * (.SJ) Svalbard and Jan Mayen http://www.norid.no/domeneregistrering/idn/idn_nyetegn.en.html
     * (.TH) Thailand http://www.iana.org/domains/idn-tables/tables/th_th-th_1.0.html
     * (.TM) Turkmenistan http://www.nic.tm/TM-IDN-Policy.pdf
     * (.TR) Turkey https://www.nic.tr/index.php
     * (.UA) Ukraine http://www.iana.org/domains/idn-tables/tables/ua_cyrl_1.2.html
     * (.VE) Venice http://www.iana.org/domains/idn-tables/tables/ve_es_1.0.html
     * (.VN) Vietnam http://www.vnnic.vn/english/5-6-300-2-2-04-20071115.htm#1.%20Introduction
     *
     * @var array<string, string|array<int, string>>
     */
    private array $validIdns = [
        'AC'       => [1 => '/^[\x{002d}0-9a-zà-öø-ÿāăąćĉċčďđēėęěĝġģĥħīįĵķĺļľŀłńņňŋőœŕŗřśŝşšţťŧūŭůűųŵŷźżž]{1,63}$/iu'],
        'AR'       => [1 => '/^[\x{002d}0-9a-zà-ãç-êìíñ-õü]{1,63}$/iu'],
        'AS'       => [1 => '/^[\x{002d}0-9a-zà-öø-ÿāăąćĉċčďđēĕėęěĝğġģĥħĩīĭįıĵķĸĺļľłńņňŋōŏőœŕŗřśŝşšţťŧũūŭůűųŵŷźż]{1,63}$/iu'],
        'AT'       => [1 => '/^[\x{002d}0-9a-zà-öø-ÿœšž]{1,63}$/iu'],
        'BIZ'      => 'Hostname/Biz.php',
        'BR'       => [1 => '/^[\x{002d}0-9a-zà-ãçéíó-õúü]{1,63}$/iu'],
        'BV'       => [1 => '/^[\x{002d}0-9a-zàáä-éêñ-ôöøüčđńŋšŧž]{1,63}$/iu'],
        'CAT'      => [1 => '/^[\x{002d}0-9a-z·àç-éíïòóúü]{1,63}$/iu'],
        'CH'       => [1 => '/^[\x{002d}0-9a-zà-öø-ÿœ]{1,63}$/iu'],
        'CL'       => [1 => '/^[\x{002d}0-9a-záéíñóúü]{1,63}$/iu'],
        'CN'       => 'Hostname/Cn.php',
        'COM'      => 'Hostname/Com.php',
        'DE'       => [1 => '/^[\x{002d}0-9a-záàăâåäãąāæćĉčċçďđéèĕêěëėęēğĝġģĥħíìĭîïĩįīıĵķĺľļłńňñņŋóòŏôöőõøōœĸŕřŗśŝšşßťţŧúùŭûůüűũųūŵýŷÿźžżðþ]{1,63}$/iu'],
        'DK'       => [1 => '/^[\x{002d}0-9a-zäåæéöøü]{1,63}$/iu'],
        'EE'       => [1 => '/^[\x{002d}0-9a-zäõöüšž]{1,63}$/iu'],
        'ES'       => [1 => '/^[\x{002d}0-9a-zàáçèéíïñòóúü·]{1,63}$/iu'],
        'EU'       => [
            1 => '/^[\x{002d}0-9a-zà-öø-ÿ]{1,63}$/iu',
            2 => '/^[\x{002d}0-9a-zāăąćĉċčďđēĕėęěĝğġģĥħĩīĭįıĵķĺļľŀłńņňŉŋōŏőœŕŗřśŝšťŧũūŭůűųŵŷźżž]{1,63}$/iu',
            3 => '/^[\x{002d}0-9a-zșț]{1,63}$/iu',
            4 => '/^[\x{002d}0-9a-zΐάέήίΰαβγδεζηθικλμνξοπρςστυφχψωϊϋόύώ]{1,63}$/iu',
            5 => '/^[\x{002d}0-9a-zабвгдежзийклмнопрстуфхцчшщъыьэюя]{1,63}$/iu',
            6 => '/^[\x{002d}0-9a-zἀ-ἇἐ-ἕἠ-ἧἰ-ἷὀ-ὅὐ-ὗὠ-ὧὰ-ὼώᾀ-ᾇᾐ-ᾗᾠ-ᾧᾰ-ᾴᾶᾷῂῃῄῆῇῐ-ῒΐῖῗῠ-ῧῲῳῴῶῷ]{1,63}$/iu',
        ],
        'FI'       => [1 => '/^[\x{002d}0-9a-zäåö]{1,63}$/iu'],
        'GR'       => [1 => '/^[\x{002d}0-9a-zΆΈΉΊΌΎ-ΡΣ-ώἀ-ἕἘ-Ἕἠ-ὅὈ-Ὅὐ-ὗὙὛὝὟ-ώᾀ-ᾴᾶ-ᾼῂῃῄῆ-ῌῐ-ΐῖ-Ίῠ-Ῥῲῳῴῶ-ῼ]{1,63}$/iu'],
        'HK'       => 'Hostname/Cn.php',
        'HR'       => [1 => '/^[\x{002d}0-9a-zžćčđš]{1,63}$/iu'],
        'HU'       => [1 => '/^[\x{002d}0-9a-záéíóöúüőű]{1,63}$/iu'],
        'IL'       => [
            1 => '/^[\x{002d}0-9\x{05D0}-\x{05EA}]{1,63}$/iu',
            2 => '/^[\x{002d}0-9a-z]{1,63}$/i',
        ],
        'INFO'     => [
            1 => '/^[\x{002d}0-9a-zäåæéöøü]{1,63}$/iu',
            2 => '/^[\x{002d}0-9a-záéíóöúüőű]{1,63}$/iu',
            3 => '/^[\x{002d}0-9a-záæéíðóöúýþ]{1,63}$/iu',
            4 => '/^[\x{AC00}-\x{D7A3}]{1,17}$/iu',
            5 => '/^[\x{002d}0-9a-zāčēģīķļņōŗšūž]{1,63}$/iu',
            6 => '/^[\x{002d}0-9a-ząčėęįšūųž]{1,63}$/iu',
            7 => '/^[\x{002d}0-9a-zóąćęłńśźż]{1,63}$/iu',
            8 => '/^[\x{002d}0-9a-záéíñóúü]{1,63}$/iu',
        ],
        'IO'       => [1 => '/^[\x{002d}0-9a-zà-öø-ÿăąāćĉčċďđĕěėęēğĝġģĥħĭĩįīıĵķĺľļłńňņŋŏőōœĸŕřŗśŝšşťţŧŭůűũųūŵŷźžż]{1,63}$/iu'],
        'IS'       => [1 => '/^[\x{002d}0-9a-záéýúíóþæöð]{1,63}$/iu'],
        'IT'       => [1 => '/^[\x{002d}0-9a-zàâäèéêëìîïòôöùûüæœçÿß-]{1,63}$/iu'],
        'JP'       => 'Hostname/Jp.php',
        'KR'       => [1 => '/^[\x{AC00}-\x{D7A3}]{1,17}$/iu'],
        'LI'       => [1 => '/^[\x{002d}0-9a-zà-öø-ÿœ]{1,63}$/iu'],
        'LT'       => [1 => '/^[\x{002d}0-9ąčęėįšųūž]{1,63}$/iu'],
        'MD'       => [1 => '/^[\x{002d}0-9ăâîşţ]{1,63}$/iu'],
        'MUSEUM'   => [1 => '/^[\x{002d}0-9a-zà-öø-ÿāăąćċčďđēėęěğġģħīįıķĺļľłńņňŋōőœŕŗřśşšţťŧūůűųŵŷźżžǎǐǒǔ\x{01E5}\x{01E7}\x{01E9}\x{01EF}ə\x{0292}ẁẃẅỳ]{1,63}$/iu'],
        'NET'      => 'Hostname/Com.php',
        'NO'       => [1 => '/^[\x{002d}0-9a-zàáä-éêñ-ôöøüčđńŋšŧž]{1,63}$/iu'],
        'NU'       => 'Hostname/Com.php',
        'ORG'      => [
            1 => '/^[\x{002d}0-9a-záéíñóúü]{1,63}$/iu',
            2 => '/^[\x{002d}0-9a-zóąćęłńśźż]{1,63}$/iu',
            3 => '/^[\x{002d}0-9a-záäåæéëíðóöøúüýþ]{1,63}$/iu',
            4 => '/^[\x{002d}0-9a-záéíóöúüőű]{1,63}$/iu',
            5 => '/^[\x{002d}0-9a-ząčėęįšūųž]{1,63}$/iu',
            6 => '/^[\x{AC00}-\x{D7A3}]{1,17}$/iu',
            7 => '/^[\x{002d}0-9a-zāčēģīķļņōŗšūž]{1,63}$/iu',
        ],
        'PE'       => [1 => '/^[\x{002d}0-9a-zñáéíóúü]{1,63}$/iu'],
        'PL'       => [
            1  => '/^[\x{002d}0-9a-zāčēģīķļņōŗšūž]{1,63}$/iu',
            2  => '/^[\x{002d}а-ик-ш\x{0450}ѓѕјљњќџ]{1,63}$/iu',
            3  => '/^[\x{002d}0-9a-zâîăşţ]{1,63}$/iu',
            4  => '/^[\x{002d}0-9а-яё\x{04C2}]{1,63}$/iu',
            5  => '/^[\x{002d}0-9a-zàáâèéêìíîòóôùúûċġħż]{1,63}$/iu',
            6  => '/^[\x{002d}0-9a-zàäåæéêòóôöøü]{1,63}$/iu',
            7  => '/^[\x{002d}0-9a-zóąćęłńśźż]{1,63}$/iu',
            8  => '/^[\x{002d}0-9a-zàáâãçéêíòóôõúü]{1,63}$/iu',
            9  => '/^[\x{002d}0-9a-zâîăşţ]{1,63}$/iu',
            10 => '/^[\x{002d}0-9a-záäéíóôúýčďĺľňŕšťž]{1,63}$/iu',
            11 => '/^[\x{002d}0-9a-zçë]{1,63}$/iu',
            12 => '/^[\x{002d}0-9а-ик-шђјљњћџ]{1,63}$/iu',
            13 => '/^[\x{002d}0-9a-zćčđšž]{1,63}$/iu',
            14 => '/^[\x{002d}0-9a-zâçöûüğış]{1,63}$/iu',
            15 => '/^[\x{002d}0-9a-záéíñóúü]{1,63}$/iu',
            16 => '/^[\x{002d}0-9a-zäõöüšž]{1,63}$/iu',
            17 => '/^[\x{002d}0-9a-zĉĝĥĵŝŭ]{1,63}$/iu',
            18 => '/^[\x{002d}0-9a-zâäéëîô]{1,63}$/iu',
            19 => '/^[\x{002d}0-9a-zàáâäåæçèéêëìíîïðñòôöøùúûüýćčłńřśš]{1,63}$/iu',
            20 => '/^[\x{002d}0-9a-zäåæõöøüšž]{1,63}$/iu',
            21 => '/^[\x{002d}0-9a-zàáçèéìíòóùú]{1,63}$/iu',
            22 => '/^[\x{002d}0-9a-zàáéíóöúüőű]{1,63}$/iu',
            23 => '/^[\x{002d}0-9ΐά-ώ]{1,63}$/iu',
            24 => '/^[\x{002d}0-9a-zàáâåæçèéêëðóôöøüþœ]{1,63}$/iu',
            25 => '/^[\x{002d}0-9a-záäéíóöúüýčďěňřšťůž]{1,63}$/iu',
            26 => '/^[\x{002d}0-9a-z·àçèéíïòóúü]{1,63}$/iu',
            27 => '/^[\x{002d}0-9а-ъьюя\x{0450}\x{045D}]{1,63}$/iu',
            28 => '/^[\x{002d}0-9а-яёіў]{1,63}$/iu',
            29 => '/^[\x{002d}0-9a-ząčėęįšūųž]{1,63}$/iu',
            30 => '/^[\x{002d}0-9a-záäåæéëíðóöøúüýþ]{1,63}$/iu',
            31 => '/^[\x{002d}0-9a-zàâæçèéêëîïñôùûüÿœ]{1,63}$/iu',
            32 => '/^[\x{002d}0-9а-щъыьэюяёєіїґ]{1,63}$/iu',
            33 => '/^[\x{002d}0-9א-ת]{1,63}$/iu',
        ],
        'PR'       => [1 => '/^[\x{002d}0-9a-záéíóúñäëïüöâêîôûàèùæçœãõ]{1,63}$/iu'],
        'PT'       => [1 => '/^[\x{002d}0-9a-záàâãçéêíóôõú]{1,63}$/iu'],
        'RS'       => [1 => '/^[\x{002d}0-9a-zßáâäçéëíîóôöúüýăąćčďđęěĺľłńňőŕřśşšţťůűźżž]{1,63}$/iu'],
        'RU'       => [1 => '/^[\x{002d}0-9а-яё]{1,63}$/iu'],
        'SA'       => [1 => '/^[\x{002d}.0-9\x{0621}-\x{063A}\x{0641}-\x{064A}\x{0660}-\x{0669}]{1,63}$/iu'],
        'SE'       => [1 => '/^[\x{002d}0-9a-zäåéöü]{1,63}$/iu'],
        'SH'       => [1 => '/^[\x{002d}0-9a-zà-öø-ÿăąāćĉčċďđĕěėęēğĝġģĥħĭĩįīıĵķĺľļłńňņŋŏőōœĸŕřŗśŝšşťţŧŭůűũųūŵŷźžż]{1,63}$/iu'],
        'SI'       => [
            1 => '/^[\x{002d}0-9a-zà-öø-ÿ]{1,63}$/iu',
            2 => '/^[\x{002d}0-9a-zāăąćĉċčďđēĕėęěĝğġģĥħĩīĭįıĵķĺļľŀłńņňŉŋōŏőœŕŗřśŝšťŧũūŭůűųŵŷźżž]{1,63}$/iu',
            3 => '/^[\x{002d}0-9a-zșț]{1,63}$/iu',
        ],
        'SJ'       => [1 => '/^[\x{002d}0-9a-zàáä-éêñ-ôöøüčđńŋšŧž]{1,63}$/iu'],
        'TH'       => [1 => '/^[\x{002d}0-9a-z\x{0E01}-\x{0E3A}\x{0E40}-\x{0E4D}\x{0E50}-\x{0E59}]{1,63}$/iu'],
        'TM'       => [1 => '/^[\x{002d}0-9a-zà-öø-ÿāăąćĉċčďđēėęěĝġģĥħīįĵķĺļľŀłńņňŋőœŕŗřśŝşšţťŧūŭůűųŵŷźżž]{1,63}$/iu'],
        'TW'       => 'Hostname/Cn.php',
        'TR'       => [1 => '/^[\x{002d}0-9a-zğıüşöç]{1,63}$/iu'],
        'UA'       => [1 => '/^[\x{002d}0-9a-zабвгдежзийклмнопрстуфхцчшщъыьэюяѐёђѓєѕіїјљњћќѝўџґӂʼ]{1,63}$/iu'],
        'VE'       => [1 => '/^[\x{002d}0-9a-záéíóúüñ]{1,63}$/iu'],
        'VN'       => [1 => '/^[ÀÁÂÃÈÉÊÌÍÒÓÔÕÙÚÝàáâãèéêìíòóôõùúýĂăĐđĨĩŨũƠơƯư\x{1EA0}-\x{1EF9}]{1,63}$/iu'],
        'мон'      => [1 => '/^[\x{002d}0-9\x{0430}-\x{044F}]{1,63}$/iu'],
        'срб'      => [1 => '/^[\x{002d}0-9а-ик-шђјљњћџ]{1,63}$/iu'],
        'сайт'     => [1 => '/^[\x{002d}0-9а-яёіїѝйўґг]{1,63}$/iu'],
        'онлайн'   => [1 => '/^[\x{002d}0-9а-яёіїѝйўґг]{1,63}$/iu'],
        '中国'       => 'Hostname/Cn.php',
        '中國'       => 'Hostname/Cn.php',
        'ලංකා'     => [1 => '/^[\x{0d80}-\x{0dff}]{1,63}$/iu'],
        '香港'       => 'Hostname/Cn.php',
        '台湾'       => 'Hostname/Cn.php',
        '台灣'       => 'Hostname/Cn.php',
        'امارات'   => [1 => '/^[\x{0621}-\x{0624}\x{0626}-\x{063A}\x{0641}\x{0642}\x{0644}-\x{0648}\x{067E}\x{0686}\x{0698}\x{06A9}\x{06AF}\x{06CC}\x{06F0}-\x{06F9}]{1,30}$/iu'],
        'الاردن'   => [1 => '/^[\x{0621}-\x{0624}\x{0626}-\x{063A}\x{0641}\x{0642}\x{0644}-\x{0648}\x{067E}\x{0686}\x{0698}\x{06A9}\x{06AF}\x{06CC}\x{06F0}-\x{06F9}]{1,30}$/iu'],
        'السعودية' => [1 => '/^[\x{0621}-\x{0624}\x{0626}-\x{063A}\x{0641}\x{0642}\x{0644}-\x{0648}\x{067E}\x{0686}\x{0698}\x{06A9}\x{06AF}\x{06CC}\x{06F0}-\x{06F9}]{1,30}$/iu'],
        'ไทย'      => [1 => '/^[\x{002d}0-9a-z\x{0E01}-\x{0E3A}\x{0E40}-\x{0E4D}\x{0E50}-\x{0E59}]{1,63}$/iu'],
        'рф'       => [1 => '/^[\x{002d}0-9а-яё]{1,63}$/iu'],
        'تونس'     => [1 => '/^[\x{0621}-\x{0624}\x{0626}-\x{063A}\x{0641}\x{0642}\x{0644}-\x{0648}\x{067E}\x{0686}\x{0698}\x{06A9}\x{06AF}\x{06CC}\x{06F0}-\x{06F9}]{1,30}$/iu'],
        'مصر'      => [1 => '/^[\x{0621}-\x{0624}\x{0626}-\x{063A}\x{0641}\x{0642}\x{0644}-\x{0648}\x{067E}\x{0686}\x{0698}\x{06A9}\x{06AF}\x{06CC}\x{06F0}-\x{06F9}]{1,30}$/iu'],
        'இலங்கை'   => [1 => '/^[\x{0b80}-\x{0bff}]{1,63}$/iu'],
        'فلسطين'   => [1 => '/^[\x{0621}-\x{0624}\x{0626}-\x{063A}\x{0641}\x{0642}\x{0644}-\x{0648}\x{067E}\x{0686}\x{0698}\x{06A9}\x{06AF}\x{06CC}\x{06F0}-\x{06F9}]{1,30}$/iu'],
        'شبكة'     => [1 => '/^[\x{0621}-\x{0624}\x{0626}-\x{063A}\x{0641}\x{0642}\x{0644}-\x{0648}\x{067E}\x{0686}\x{0698}\x{06A9}\x{06AF}\x{06CC}\x{06F0}-\x{06F9}]{1,30}$/iu'],
    ];

    /** @var array<string, array<int, int>> */
    private array $idnLength = [
        'BIZ'      => [5 => 17, 11 => 15, 12 => 20],
        'CN'       => [1 => 20],
        'COM'      => [3 => 17, 5 => 20],
        'HK'       => [1 => 15],
        'INFO'     => [4 => 17],
        'KR'       => [1 => 17],
        'NET'      => [3 => 17, 5 => 20],
        'ORG'      => [6 => 17],
        'TW'       => [1 => 20],
        'امارات'   => [1 => 30],
        'الاردن'   => [1 => 30],
        'السعودية' => [1 => 30],
        'تونس'     => [1 => 30],
        'مصر'      => [1 => 30],
        'فلسطين'   => [1 => 30],
        'شبكة'     => [1 => 30],
        '中国'       => [1 => 20],
        '中國'       => [1 => 20],
        '香港'       => [1 => 20],
        '台湾'       => [1 => 20],
        '台灣'       => [1 => 20],
    ];

    /** @var null|false|string */
    protected $tld;

    private readonly Ip $ipValidator;
    /** @var int-mask-of<self::ALLOW_*> */
    private readonly int $allow;
    private readonly bool $useIdnCheck;
    private readonly bool $useTldCheck;

    /**
     * Sets validator options.
     *
     * @see http://www.iana.org/cctld/specifications-policies-cctlds-01apr02.htm  Technical Specifications for ccTLDs
     *
     * Options Parameters should be passed as an array in the following format:
     * $options = [
     *      'allow' => ALLOW_DNS, // OPTIONAL Set what types of hostname to allow (default ALLOW_DNS)
     *      'useIdnCheck' => true, // OPTIONAL Set whether IDN domains are validated (default true)
     *      'useTldCheck' => true, // Set whether the TLD element of a hostname is validated (default true)
     *      'ipValidator' => null, // An IP validator instance or null @link Ip
     * ];
     *
     * For backwards compatibility, options can also be passed as variables in the order stated above.
     *
     * @param Options $options OPTIONAL Array of validator options
     */
    public function __construct(array $options = [])
    {
        parent::__construct($options);
<<<<<<< HEAD
    }

    /**
     * Returns the set ip validator
     *
     * @deprecated Since 2.61.0 all options getters and setters will be removed in 3.0
     *
     * @return Ip
     */
    public function getIpValidator()
    {
        return $this->options['ipValidator'];
    }

    /**
     * @deprecated Since 2.61.0 all options getters and setters will be removed in 3.0
     *
     * @param Ip $ipValidator OPTIONAL
     * @return self
     */
    public function setIpValidator(?Ip $ipValidator = null)
    {
        if ($ipValidator === null) {
            $ipValidator = new Ip();
        }

        $this->options['ipValidator'] = $ipValidator;
        return $this;
    }

    /**
     * Returns the allow option
     *
     * @deprecated Since 2.61.0 all options getters and setters will be removed in 3.0
     *
     * @return int
     */
    public function getAllow()
    {
        return $this->options['allow'];
    }

    /**
     * Sets the allow option
     *
     * @deprecated Since 2.61.0 all options getters and setters will be removed in 3.0
     *
     * @param int $allow
     * @return $this Provides a fluent interface
     */
    public function setAllow($allow)
    {
        $this->options['allow'] = $allow;
        return $this;
    }

    /**
     * Returns the set idn option
     *
     * @deprecated Since 2.61.0 all options getters and setters will be removed in 3.0
     *
     * @return bool
     */
    public function getIdnCheck()
    {
        return $this->options['useIdnCheck'];
    }

    /**
     * Set whether IDN domains are validated
     *
     * This only applies when DNS hostnames are validated
     *
     * @deprecated Since 2.61.0 all options getters and setters will be removed in 3.0
     *
     * @param bool $useIdnCheck Set to true to validate IDN domains
     * @return $this
     */
    public function useIdnCheck($useIdnCheck)
    {
        $this->options['useIdnCheck'] = (bool) $useIdnCheck;
        return $this;
    }

    /**
     * Returns the set tld option
     *
     * @deprecated Since 2.61.0 all options getters and setters will be removed in 3.0
     *
     * @return bool
     */
    public function getTldCheck()
    {
        return $this->options['useTldCheck'];
    }

    /**
     * Set whether the TLD element of a hostname is validated
     *
     * This only applies when DNS hostnames are validated
     *
     * @deprecated Since 2.61.0 all options getters and setters will be removed in 3.0
     *
     * @param bool $useTldCheck Set to true to validate TLD elements
     * @return $this
     */
    public function useTldCheck($useTldCheck)
    {
        $this->options['useTldCheck'] = (bool) $useTldCheck;
        return $this;
=======

        $this->allow       = $options['allow'] ?? self::ALLOW_DNS;
        $this->ipValidator = $options['ipValidator'] ?? new Ip();
        $this->useIdnCheck = $options['useIdnCheck'] ?? true;
        $this->useTldCheck = $options['useTldCheck'] ?? true;
>>>>>>> e0edcb84
    }

    /**
     * Defined by Interface
     *
     * Returns true if and only if the $value is a valid hostname with respect to the current allow option
     */
    public function isValid(mixed $value): bool
    {
        if (! is_string($value)) {
            $this->error(self::INVALID);
            return false;
        }

        $allowIp    = ($this->allow & self::ALLOW_IP) === self::ALLOW_IP;
        $allowLocal = ($this->allow & self::ALLOW_LOCAL) === self::ALLOW_LOCAL;
        $allowDns   = ($this->allow & self::ALLOW_DNS) === self::ALLOW_DNS;
        $allowUri   = ($this->allow & self::ALLOW_URI) === self::ALLOW_URI;

        $this->setValue($value);
        // Check input against IP address schema

        if (
            ((preg_match('/^[0-9.]*$/', $value) && str_contains($value, '.'))
                || (preg_match('/^[0-9a-f:.]*$/i', $value) && str_contains($value, ':')))
            && $this->ipValidator->isValid($value)
        ) {
            if (! $allowIp) {
                $this->error(self::IP_ADDRESS_NOT_ALLOWED);
                return false;
            }

            return true;
        }

        // Handle Regex compilation failure that may happen on .biz domain with has @ character, eg: tapi4457@hsoqvf.biz
        // Technically, hostname with '@' character is invalid, so mark as invalid immediately
        // @see https://github.com/laminas/laminas-validator/issues/8
        if (str_contains($value, '@')) {
            $this->error(self::INVALID_HOSTNAME);
            return false;
        }

        // Local hostnames are allowed to be partial (ending '.')
        if ($allowLocal) {
            if (str_ends_with($value, '.')) {
                $value = substr($value, 0, -1);
                if (str_ends_with($value, '.')) {
                    // Empty hostnames (ending '..') are not allowed
                    $this->error(self::INVALID_LOCAL_NAME);
                    return false;
                }
            }
        }

        $domainParts = explode('.', $value);

        // Prevent partial IP V4 addresses (ending '.')
        if (
            count($domainParts) === 4 && preg_match('/^[0-9.a-e:.]*$/i', $value)
            && $this->ipValidator->isValid($value)
        ) {
            $this->error(self::INVALID_LOCAL_NAME);
        }

        $utf8StrWrapper = StringUtils::getWrapper('UTF-8');

        // Check input against DNS hostname schema
        if (
            count($domainParts) > 1
            && $utf8StrWrapper->strlen($value) >= 4
            && $utf8StrWrapper->strlen($value) <= 254
        ) {
            $status = false;

            do {
                // First check TLD
                $matches = [];
                if (
                    preg_match('/([^.]{2,63})$/u', end($domainParts), $matches)
                    || (array_key_exists(end($domainParts), $this->validIdns))
                ) {
                    reset($domainParts);

                    // Hostname characters are: *(label dot)(label dot label); max 254 chars
                    // label: id-prefix [*ldh{61} id-prefix]; max 63 chars
                    // id-prefix: alpha / digit
                    // ldh: alpha / digit / dash

                    $this->tld = $matches[1];
                    // Decode Punycode TLD to IDN
                    if (str_starts_with($this->tld, 'xn--')) {
                        $this->tld = $this->decodePunycode(substr($this->tld, 4));
                        if ($this->tld === false) {
                            return false;
                        }
                    } else {
                        $this->tld = strtoupper($this->tld);
                    }

                    // Match TLD against known list
                    $removedTld = false;
                    if ($this->useTldCheck) {
                        if (
                            ! in_array(strtolower($this->tld), $this->validTlds)
                            && ! in_array($this->tld, $this->validTlds)
                        ) {
                            $this->error(self::UNKNOWN_TLD);
                            $status = false;
                            break;
                        }
                        // We have already validated that the TLD is fine. We don't want it to go through the below
                        // checks as new UTF-8 TLDs will incorrectly fail if there is no IDN regex for it.
                        array_pop($domainParts);
                        $removedTld = true;
                    }

                    /**
                     * Match against IDN hostnames
                     * Note: Keep label regex short to avoid issues with long patterns when matching IDN hostnames
                     */
                    $regexChars = [0 => '/^[a-z0-9\x2d]{1,63}$/i'];
                    if ($this->useIdnCheck && isset($this->validIdns[$this->tld])) {
                        if (is_string($this->validIdns[$this->tld])) {
                            $filePath = __DIR__ . '/' . $this->validIdns[$this->tld];
                            assert(file_exists($filePath));
                            $data = include $filePath;
                            assert(is_array($data));
                            $regexChars += $data;
                        } else {
                            $regexChars += $this->validIdns[$this->tld];
                        }
                    }

                    // Check each hostname part
                    $check          = 0;
                    $lastDomainPart = end($domainParts);
                    if (! $removedTld) {
                        $lastDomainPart = prev($domainParts);
                    }
                    foreach ($domainParts as $domainPart) {
                        // Decode Punycode domain names to IDN
                        if (str_starts_with($domainPart, 'xn--')) {
                            $domainPart = $this->decodePunycode(substr($domainPart, 4));
                            if ($domainPart === false) {
                                return false;
                            }
                        }

                        // Skip following checks if domain part is empty, as it definitely is not a valid hostname then
                        if ($domainPart === '') {
                            $this->error(self::INVALID_HOSTNAME);
                            $status = false;
                            break 2;
                        }

                        // Check dash (-) does not start, end or appear in 3rd and 4th positions
                        if (
                            $utf8StrWrapper->strpos($domainPart, '-') === 0
                            || ($utf8StrWrapper->strlen($domainPart) > 2
                                && $utf8StrWrapper->strpos($domainPart, '-', 2) === 2
                                && $utf8StrWrapper->strpos($domainPart, '-', 3) === 3
                            )
                            || $utf8StrWrapper->substr($domainPart, -1) === '-'
                        ) {
                            $this->error(self::INVALID_DASH);
                            $status = false;
                            break 2;
                        }

                        // Check each domain part
                        $checked        = false;
                        $isSubDomain    = $domainPart !== $lastDomainPart;
                        $partRegexChars = $isSubDomain ? ['/^[a-z0-9_\x2d]{1,63}$/i'] + $regexChars : $regexChars;
                        foreach ($partRegexChars as $regexKey => $regexChar) {
                            $status = preg_match($regexChar, $domainPart);
                            if ($status > 0) {
                                $length = 63;
                                if (
                                    array_key_exists($this->tld, $this->idnLength)
                                    && array_key_exists($regexKey, $this->idnLength[$this->tld])
                                ) {
                                    $length = $this->idnLength[$this->tld];
                                }

                                if ($utf8StrWrapper->strlen($domainPart) > $length) {
                                    $this->error(self::INVALID_HOSTNAME);
                                    $status = false;
                                } else {
                                    $checked = true;
                                    break;
                                }
                            }
                        }

                        if ($checked) {
                            ++$check;
                        }
                    }

                    // If one of the labels doesn't match, the hostname is invalid
                    if ($check !== count($domainParts)) {
                        $this->error(self::INVALID_HOSTNAME_SCHEMA);
                        $status = false;
                    }
                } else {
                    // Hostname not long enough
                    $this->error(self::UNDECIPHERABLE_TLD);
                    $status = false;
                }
            } while (false);

            // If the input passes as an Internet domain name, and domain names are allowed, then the hostname
            // passes validation
            if ($status && $allowDns) {
                return true;
            }
        } elseif ($allowDns) {
            $this->error(self::INVALID_HOSTNAME);
        }

        // Check for URI Syntax (RFC3986)
        if ($allowUri) {
            if (preg_match("/^([a-zA-Z0-9-._~!$&\'()*+,;=]|%[[:xdigit:]]{2}){1,254}$/i", $value)) {
                return true;
            }

            $this->error(self::INVALID_URI);
        }

        // Check input against local network name schema; last chance to pass validation
        $regexLocal = '/^(([a-zA-Z0-9\x2d]{1,63}\x2e)*[a-zA-Z0-9\x2d]{1,63}[\x2e]{0,1}){1,254}$/';
        $status     = preg_match($regexLocal, $value);

        // If the input passes as a local network name, and local network names are allowed, then the
        // hostname passes validation
        if ($status && $allowLocal) {
            return true;
        }

        // If the input does not pass as a local network name, add a message
        if (! $status) {
            $this->error(self::INVALID_LOCAL_NAME);
        }

        // If local network names are not allowed, add a message
        if ($status && ! $allowLocal) {
            $this->error(self::LOCAL_NAME_NOT_ALLOWED);
        }

        return false;
    }

    /**
     * Decodes a punycode encoded string to it's original utf8 string
     * Returns false in case of a decoding failure.
     *
     * @param  string $encoded Punycode encoded string to decode
     */
    private function decodePunycode(string $encoded): string|false
    {
        if (! preg_match('/^[a-z0-9-]+$/i', $encoded)) {
            // no punycode encoded string
            $this->error(self::CANNOT_DECODE_PUNYCODE);
            return false;
        }

        $decoded   = [];
        $separator = strrpos($encoded, '-');
        if ($separator > 0) {
            for ($x = 0; $x < $separator; ++$x) {
                // prepare decoding matrix
                $decoded[] = ord($encoded[$x]);
            }
        }

        $lengthd = count($decoded);
        $lengthe = strlen($encoded);

        // decoding
        $init  = true;
        $base  = 72;
        $index = 0;
        $char  = 0x80;

        for ($indexe = $separator !== false ? $separator + 1 : 0; $indexe < $lengthe; ++$lengthd) {
            for ($oldIndex = $index, $pos = 1, $key = 36; 1; $key += 36) {
                if (! isset($encoded[$indexe])) {
                    break 2;
                }

                $hex   = ord($encoded[$indexe++]);
                $digit = $hex - 48 < 10 ? $hex - 22
                       : ($hex - 65 < 26 ? $hex - 65
                       : ($hex - 97 < 26 ? $hex - 97
                       : 36));

                $index += $digit * $pos;
                $tag    = $key <= $base ? 1 : ($key >= $base + 26 ? 26 : $key - $base);
                if ($digit < $tag) {
                    break;
                }

                $pos = (int) ($pos * (36 - $tag));
            }

            $delta  = intval($init ? ($index - $oldIndex) / 700 : ($index - $oldIndex) / 2);
            $delta += intval($delta / ($lengthd + 1));
            for ($key = 0; $delta > 910 / 2; $key += 36) {
                $delta = intval($delta / 35);
            }

            $base   = intval($key + 36 * $delta / ($delta + 38));
            $init   = false;
            $char  += (int) ($index / ($lengthd + 1));
            $index %= $lengthd + 1;
            if ($lengthd > 0) {
                for ($i = $lengthd; $i > $index; $i--) {
                    $decoded[$i] = $decoded[$i - 1];
                }
            }

            $decoded[$index++] = $char;
        }

        // convert decoded ucs4 to utf8 string
        foreach ($decoded as $key => $value) {
            if ($value < 128) {
                $decoded[$key] = chr($value);
            } elseif ($value < 1 << 11) {
                $decoded[$key]  = chr(192 + ($value >> 6));
                $decoded[$key] .= chr(128 + ($value & 63));
            } elseif ($value < 1 << 16) {
                $decoded[$key]  = chr(224 + ($value >> 12));
                $decoded[$key] .= chr(128 + (($value >> 6) & 63));
                $decoded[$key] .= chr(128 + ($value & 63));
            } elseif ($value < 1 << 21) {
                $decoded[$key]  = chr(240 + ($value >> 18));
                $decoded[$key] .= chr(128 + (($value >> 12) & 63));
                $decoded[$key] .= chr(128 + (($value >> 6) & 63));
                $decoded[$key] .= chr(128 + ($value & 63));
            } else {
                $this->error(self::CANNOT_DECODE_PUNYCODE);
                return false;
            }
        }

        return implode($decoded);
    }
}<|MERGE_RESOLUTION|>--- conflicted
+++ resolved
@@ -1794,124 +1794,11 @@
     public function __construct(array $options = [])
     {
         parent::__construct($options);
-<<<<<<< HEAD
-    }
-
-    /**
-     * Returns the set ip validator
-     *
-     * @deprecated Since 2.61.0 all options getters and setters will be removed in 3.0
-     *
-     * @return Ip
-     */
-    public function getIpValidator()
-    {
-        return $this->options['ipValidator'];
-    }
-
-    /**
-     * @deprecated Since 2.61.0 all options getters and setters will be removed in 3.0
-     *
-     * @param Ip $ipValidator OPTIONAL
-     * @return self
-     */
-    public function setIpValidator(?Ip $ipValidator = null)
-    {
-        if ($ipValidator === null) {
-            $ipValidator = new Ip();
-        }
-
-        $this->options['ipValidator'] = $ipValidator;
-        return $this;
-    }
-
-    /**
-     * Returns the allow option
-     *
-     * @deprecated Since 2.61.0 all options getters and setters will be removed in 3.0
-     *
-     * @return int
-     */
-    public function getAllow()
-    {
-        return $this->options['allow'];
-    }
-
-    /**
-     * Sets the allow option
-     *
-     * @deprecated Since 2.61.0 all options getters and setters will be removed in 3.0
-     *
-     * @param int $allow
-     * @return $this Provides a fluent interface
-     */
-    public function setAllow($allow)
-    {
-        $this->options['allow'] = $allow;
-        return $this;
-    }
-
-    /**
-     * Returns the set idn option
-     *
-     * @deprecated Since 2.61.0 all options getters and setters will be removed in 3.0
-     *
-     * @return bool
-     */
-    public function getIdnCheck()
-    {
-        return $this->options['useIdnCheck'];
-    }
-
-    /**
-     * Set whether IDN domains are validated
-     *
-     * This only applies when DNS hostnames are validated
-     *
-     * @deprecated Since 2.61.0 all options getters and setters will be removed in 3.0
-     *
-     * @param bool $useIdnCheck Set to true to validate IDN domains
-     * @return $this
-     */
-    public function useIdnCheck($useIdnCheck)
-    {
-        $this->options['useIdnCheck'] = (bool) $useIdnCheck;
-        return $this;
-    }
-
-    /**
-     * Returns the set tld option
-     *
-     * @deprecated Since 2.61.0 all options getters and setters will be removed in 3.0
-     *
-     * @return bool
-     */
-    public function getTldCheck()
-    {
-        return $this->options['useTldCheck'];
-    }
-
-    /**
-     * Set whether the TLD element of a hostname is validated
-     *
-     * This only applies when DNS hostnames are validated
-     *
-     * @deprecated Since 2.61.0 all options getters and setters will be removed in 3.0
-     *
-     * @param bool $useTldCheck Set to true to validate TLD elements
-     * @return $this
-     */
-    public function useTldCheck($useTldCheck)
-    {
-        $this->options['useTldCheck'] = (bool) $useTldCheck;
-        return $this;
-=======
 
         $this->allow       = $options['allow'] ?? self::ALLOW_DNS;
         $this->ipValidator = $options['ipValidator'] ?? new Ip();
         $this->useIdnCheck = $options['useIdnCheck'] ?? true;
         $this->useTldCheck = $options['useTldCheck'] ?? true;
->>>>>>> e0edcb84
     }
 
     /**
