--- conflicted
+++ resolved
@@ -70,80 +70,19 @@
      */
     private readonly bool $recursive;
 
-<<<<<<< HEAD
-    /**
-     * Returns the haystack option
-     *
-     * @deprecated Since 2.61.0 - All option setters and getters will be removed in 3.0
-     *
-     * @return mixed
-     * @throws Exception\RuntimeException If haystack option is not set.
-     */
-    public function getHaystack()
-=======
     /** @param OptionsArgument $options */
     public function __construct(array $options)
->>>>>>> e0edcb84
     {
         $haystack  = $options['haystack'] ?? null;
         $strict    = $options['strict'] ?? self::COMPARE_NOT_STRICT_AND_PREVENT_STR_TO_INT_VULNERABILITY;
         $recursive = $options['recursive'] ?? false;
 
-<<<<<<< HEAD
-    /**
-     * Sets the haystack option
-     *
-     * @deprecated Since 2.61.0 - All option setters and getters will be removed in 3.0
-     *
-     * @param mixed $haystack
-     * @return $this Provides a fluent interface
-     */
-    public function setHaystack(array $haystack)
-    {
-        $this->haystack = $haystack;
-        return $this;
-    }
-
-    /**
-     * Returns the strict option
-     *
-     * @deprecated Since 2.61.0 - All option setters and getters will be removed in 3.0
-     *
-     * @return bool|int
-     */
-    public function getStrict()
-    {
-        // To keep BC with new strict modes
-        if (
-            $this->strict === self::COMPARE_NOT_STRICT_AND_PREVENT_STR_TO_INT_VULNERABILITY
-            || $this->strict === self::COMPARE_STRICT
-        ) {
-            return (bool) $this->strict;
-=======
         unset($options['haystack'], $options['strict'], $options['recursive']);
 
         if (! is_array($haystack)) {
             throw new InvalidArgumentException('haystack option is mandatory and must be an array');
->>>>>>> e0edcb84
         }
 
-<<<<<<< HEAD
-    /**
-     * Sets the strict option mode
-     * InArray::COMPARE_STRICT
-     * InArray::COMPARE_NOT_STRICT_AND_PREVENT_STR_TO_INT_VULNERABILITY
-     * InArray::COMPARE_NOT_STRICT
-     *
-     * @deprecated Since 2.61.0 - All option setters and getters will be removed in 3.0
-     *
-     * @param int|bool $strict
-     * @return $this Provides a fluent interface
-     * @throws Exception\InvalidArgumentException
-     */
-    public function setStrict($strict)
-    {
-=======
->>>>>>> e0edcb84
         if (is_bool($strict)) {
             $strict = $strict
                 ? self::COMPARE_STRICT
@@ -154,43 +93,7 @@
         $this->strict    = $strict;
         $this->recursive = $recursive;
 
-<<<<<<< HEAD
-        // validate strict value
-        if (! in_array($strict, $checkTypes)) {
-            throw new Exception\InvalidArgumentException('Strict option must be one of the COMPARE_ constants');
-        }
-
-        $this->strict = $strict;
-        return $this;
-    }
-
-    /**
-     * Returns the recursive option
-     *
-     * @deprecated Since 2.61.0 - All option setters and getters will be removed in 3.0
-     *
-     * @return bool
-     */
-    public function getRecursive()
-    {
-        return $this->recursive;
-    }
-
-    /**
-     * Sets the recursive option
-     *
-     * @deprecated Since 2.61.0 - All option setters and getters will be removed in 3.0
-     *
-     * @param bool $recursive
-     * @return $this Provides a fluent interface
-     */
-    public function setRecursive($recursive)
-    {
-        $this->recursive = (bool) $recursive;
-        return $this;
-=======
         parent::__construct($options);
->>>>>>> e0edcb84
     }
 
     /**
