--- conflicted
+++ resolved
@@ -67,21 +67,6 @@
     /**
      * Date step interval (defaults to 1 day).
      * Uses the DateInterval specification.
-<<<<<<< HEAD
-     *
-     * @var DateInterval
-     */
-    protected $step;
-
-    /**
-     * Optional timezone to be used when the baseValue
-     * and validation values do not contain timezone info
-     *
-     * @deprecated Since 2.61.0 - The timezone option is unused
-     *
-     * @var DateTimeZone
-=======
->>>>>>> e0edcb84
      */
     protected readonly DateInterval $step;
 
@@ -101,89 +86,12 @@
         );
 
         parent::__construct($options);
-<<<<<<< HEAD
-    }
-
-    /**
-     * Sets the base value from which the step should be computed
-     *
-     * @deprecated Since 2.61.0 - All option setters and getters will be removed in 3.0
-     *
-     * @param string|int|DateTimeInterface $baseValue
-     * @return $this
-     */
-    public function setBaseValue($baseValue)
-    {
-        $this->baseValue = $baseValue;
-        return $this;
-    }
-
-    /**
-     * Returns the base value from which the step should be computed
-     *
-     * @deprecated Since 2.61.0 - All option setters and getters will be removed in 3.0
-     *
-     * @return string|int|DateTimeInterface
-     */
-    public function getBaseValue()
-    {
-        return $this->baseValue;
-    }
-
-    /**
-     * Sets the step date interval
-     *
-     * @deprecated Since 2.61.0 - All option setters and getters will be removed in 3.0
-     *
-     * @return $this
-     */
-    public function setStep(DateInterval $step)
-    {
-=======
 
         if (! $step instanceof DateInterval) {
             $step = new DateInterval($step);
         }
->>>>>>> e0edcb84
         $this->step = $step;
 
-<<<<<<< HEAD
-    /**
-     * Returns the step date interval
-     *
-     * @deprecated Since 2.61.0 - All option setters and getters will be removed in 3.0
-     *
-     * @return DateInterval
-     */
-    public function getStep()
-    {
-        return $this->step;
-    }
-
-    /**
-     * Returns the timezone option
-     *
-     * @deprecated Since 2.61.0 - All option setters and getters will be removed in 3.0
-     *
-     * @return DateTimeZone
-     */
-    public function getTimezone()
-    {
-        return $this->timezone;
-    }
-
-    /**
-     * Sets the timezone option
-     *
-     * @deprecated Since 2.61.0 - All option setters and getters will be removed in 3.0
-     *
-     * @return $this
-     */
-    public function setTimezone(DateTimeZone $timezone)
-    {
-        $this->timezone = $timezone;
-        return $this;
-=======
         if (! $baseValue instanceof DateTimeInterface && is_string($baseValue)) {
             $baseValue = $this->convertToDateTime($baseValue, false);
         }
@@ -199,7 +107,6 @@
         }
 
         $this->baseValue = $baseValue;
->>>>>>> e0edcb84
     }
 
     /**
