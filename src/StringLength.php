<?php

declare(strict_types=1);

namespace Laminas\Validator;

use Laminas\Stdlib\StringUtils;
use Laminas\Validator\Exception\InvalidArgumentException;
use Laminas\Validator\Exception\RuntimeException;
use Throwable;

use function is_string;

/**
 * @psalm-type OptionsArgument = array{
 *     min?: int,
 *     max?: int|null,
 *     encoding?: string,
 * }
 */
final class StringLength extends AbstractValidator
{
    public const INVALID   = 'stringLengthInvalid';
    public const TOO_SHORT = 'stringLengthTooShort';
    public const TOO_LONG  = 'stringLengthTooLong';

    /** @var array<string, string> */
    protected array $messageTemplates = [
        self::INVALID   => 'Invalid type given. String expected',
        self::TOO_SHORT => 'The input is less than %min% characters long',
        self::TOO_LONG  => 'The input is more than %max% characters long',
    ];

    /** @var array<string, string> */
    protected array $messageVariables = [
        'min'    => 'min',
        'max'    => 'max',
        'length' => 'length',
    ];

    protected readonly int $min;
    protected readonly int|null $max;
    private readonly string $encoding;
    protected ?int $length = null;

    /** @var array<string, mixed> */
    protected array $options = [
        'min'      => 0, // Minimum length
        'max'      => null, // Maximum length, null if there is no length limitation
        'encoding' => 'UTF-8', // Encoding to use
        'length'   => 0, // Actual length
    ];

    /**
     * Sets validator options
     *
     * @param OptionsArgument $options
     */
    public function __construct(array $options = [])
    {
        parent::__construct($options);

<<<<<<< HEAD
    /**
     * Returns the min option
     *
     * @deprecated Since 2.60.0 all option setters and getters are deprecated for removal in 3.0
     *
     * @return int
     */
    public function getMin()
    {
        return $this->options['min'];
    }

    /**
     * Sets the min option
     *
     * @deprecated Since 2.60.0 all option setters and getters are deprecated for removal in 3.0
     *
     * @param  int $min
     * @return $this Provides a fluent interface
     * @throws Exception\InvalidArgumentException
     */
    public function setMin($min)
    {
        if (null !== $this->getMax() && $min > $this->getMax()) {
            throw new Exception\InvalidArgumentException(
                "The minimum must be less than or equal to the maximum length, but {$min} > {$this->getMax()}"
            );
        }

        $this->options['min'] = max(0, (int) $min);
        return $this;
    }

    /**
     * Returns the max option
     *
     * @deprecated Since 2.60.0 all option setters and getters are deprecated for removal in 3.0
     *
     * @return int|null
     */
    public function getMax()
    {
        return $this->options['max'];
    }

    /**
     * Sets the max option
     *
     * @deprecated Since 2.60.0 all option setters and getters are deprecated for removal in 3.0
     *
     * @param  int|null $max
     * @return $this Provides a fluent interface
     * @throws Exception\InvalidArgumentException
     */
    public function setMax($max)
    {
        if (null === $max) {
            $this->options['max'] = null;
        } elseif ($max < $this->getMin()) {
            throw new Exception\InvalidArgumentException(
                "The maximum must be greater than or equal to the minimum length, but {$max} < {$this->getMin()}"
            );
        } else {
            $this->options['max'] = (int) $max;
        }

        return $this;
    }

    /**
     * Get the string wrapper to detect the string length
     *
     * @deprecated Since 2.60.0 all option setters and getters are deprecated for removal in 3.0
     *
     * @return StringWrapper
     */
    public function getStringWrapper()
    {
        if (! $this->stringWrapper) {
            $this->stringWrapper = StringUtils::getWrapper($this->getEncoding());
        }
        return $this->stringWrapper;
    }

    /**
     * Set the string wrapper to detect the string length
     *
     * @deprecated Since 2.60.0 all option setters and getters are deprecated for removal in 3.0
     *
     * @return void
     */
    public function setStringWrapper(StringWrapper $stringWrapper)
    {
        $stringWrapper->setEncoding($this->getEncoding());
        $this->stringWrapper = $stringWrapper;
    }

    /**
     * Returns the actual encoding
     *
     * @deprecated Since 2.60.0 all option setters and getters are deprecated for removal in 3.0
     *
     * @return string
     */
    public function getEncoding()
    {
        return $this->options['encoding'];
    }

    /**
     * Sets a new encoding to use
     *
     * @deprecated Since 2.60.0 all option setters and getters are deprecated for removal in 3.0
     *
     * @param string $encoding
     * @return $this
     * @throws Exception\InvalidArgumentException
     */
    public function setEncoding($encoding)
    {
        $this->stringWrapper       = StringUtils::getWrapper($encoding);
        $this->options['encoding'] = $encoding;
        return $this;
    }

    /**
     * Returns the length option
     *
     * @deprecated Since 2.60.0 all option setters and getters are deprecated for removal in 3.0
     *
     * @return int
     */
    private function getLength()
    {
        return $this->options['length'];
    }

    /**
     * Sets the length option
     *
     * @deprecated Since 2.60.0 all option setters and getters are deprecated for removal in 3.0
     *
     * @param  int $length
     * @return $this Provides a fluent interface
     */
    private function setLength($length)
    {
        $this->options['length'] = (int) $length;
        return $this;
=======
        $this->min      = $options['min'] ?? 0;
        $this->max      = $options['max'] ?? null;
        $this->encoding = $options['encoding'] ?? 'utf-8';

        if ($this->max !== null && $this->max < $this->min) {
            throw new InvalidArgumentException(
                "The maximum must be greater than or equal to the minimum length, but {$this->max} < {$this->min}"
            );
        }
>>>>>>> ee26b8bb
    }

    /**
     * Returns true if and only if the string length of $value is at least the min option and
     * no greater than the max option (when the max option is not null).
     */
    public function isValid(mixed $value): bool
    {
        if (! is_string($value)) {
            $this->error(self::INVALID);
            return false;
        }

        $this->setValue($value);

        $wrapper   = StringUtils::getWrapper($this->encoding);
        $exception = null;
        try {
            $length = $wrapper->strlen($value);
        } catch (Throwable $exception) {
            $length = false;
        }

        if ($length === false) {
            throw new RuntimeException('Failed to detect string length', 0, $exception);
        }

        $this->length = $length;

        if ($this->length < $this->min) {
            $this->error(self::TOO_SHORT);

            return false;
        }

        if ($this->max !== null && $this->length > $this->max) {
            $this->error(self::TOO_LONG);

            return false;
        }

        return true;
    }
}<|MERGE_RESOLUTION|>--- conflicted
+++ resolved
@@ -60,157 +60,6 @@
     {
         parent::__construct($options);
 
-<<<<<<< HEAD
-    /**
-     * Returns the min option
-     *
-     * @deprecated Since 2.60.0 all option setters and getters are deprecated for removal in 3.0
-     *
-     * @return int
-     */
-    public function getMin()
-    {
-        return $this->options['min'];
-    }
-
-    /**
-     * Sets the min option
-     *
-     * @deprecated Since 2.60.0 all option setters and getters are deprecated for removal in 3.0
-     *
-     * @param  int $min
-     * @return $this Provides a fluent interface
-     * @throws Exception\InvalidArgumentException
-     */
-    public function setMin($min)
-    {
-        if (null !== $this->getMax() && $min > $this->getMax()) {
-            throw new Exception\InvalidArgumentException(
-                "The minimum must be less than or equal to the maximum length, but {$min} > {$this->getMax()}"
-            );
-        }
-
-        $this->options['min'] = max(0, (int) $min);
-        return $this;
-    }
-
-    /**
-     * Returns the max option
-     *
-     * @deprecated Since 2.60.0 all option setters and getters are deprecated for removal in 3.0
-     *
-     * @return int|null
-     */
-    public function getMax()
-    {
-        return $this->options['max'];
-    }
-
-    /**
-     * Sets the max option
-     *
-     * @deprecated Since 2.60.0 all option setters and getters are deprecated for removal in 3.0
-     *
-     * @param  int|null $max
-     * @return $this Provides a fluent interface
-     * @throws Exception\InvalidArgumentException
-     */
-    public function setMax($max)
-    {
-        if (null === $max) {
-            $this->options['max'] = null;
-        } elseif ($max < $this->getMin()) {
-            throw new Exception\InvalidArgumentException(
-                "The maximum must be greater than or equal to the minimum length, but {$max} < {$this->getMin()}"
-            );
-        } else {
-            $this->options['max'] = (int) $max;
-        }
-
-        return $this;
-    }
-
-    /**
-     * Get the string wrapper to detect the string length
-     *
-     * @deprecated Since 2.60.0 all option setters and getters are deprecated for removal in 3.0
-     *
-     * @return StringWrapper
-     */
-    public function getStringWrapper()
-    {
-        if (! $this->stringWrapper) {
-            $this->stringWrapper = StringUtils::getWrapper($this->getEncoding());
-        }
-        return $this->stringWrapper;
-    }
-
-    /**
-     * Set the string wrapper to detect the string length
-     *
-     * @deprecated Since 2.60.0 all option setters and getters are deprecated for removal in 3.0
-     *
-     * @return void
-     */
-    public function setStringWrapper(StringWrapper $stringWrapper)
-    {
-        $stringWrapper->setEncoding($this->getEncoding());
-        $this->stringWrapper = $stringWrapper;
-    }
-
-    /**
-     * Returns the actual encoding
-     *
-     * @deprecated Since 2.60.0 all option setters and getters are deprecated for removal in 3.0
-     *
-     * @return string
-     */
-    public function getEncoding()
-    {
-        return $this->options['encoding'];
-    }
-
-    /**
-     * Sets a new encoding to use
-     *
-     * @deprecated Since 2.60.0 all option setters and getters are deprecated for removal in 3.0
-     *
-     * @param string $encoding
-     * @return $this
-     * @throws Exception\InvalidArgumentException
-     */
-    public function setEncoding($encoding)
-    {
-        $this->stringWrapper       = StringUtils::getWrapper($encoding);
-        $this->options['encoding'] = $encoding;
-        return $this;
-    }
-
-    /**
-     * Returns the length option
-     *
-     * @deprecated Since 2.60.0 all option setters and getters are deprecated for removal in 3.0
-     *
-     * @return int
-     */
-    private function getLength()
-    {
-        return $this->options['length'];
-    }
-
-    /**
-     * Sets the length option
-     *
-     * @deprecated Since 2.60.0 all option setters and getters are deprecated for removal in 3.0
-     *
-     * @param  int $length
-     * @return $this Provides a fluent interface
-     */
-    private function setLength($length)
-    {
-        $this->options['length'] = (int) $length;
-        return $this;
-=======
         $this->min      = $options['min'] ?? 0;
         $this->max      = $options['max'] ?? null;
         $this->encoding = $options['encoding'] ?? 'utf-8';
@@ -220,7 +69,6 @@
                 "The maximum must be greater than or equal to the minimum length, but {$this->max} < {$this->min}"
             );
         }
->>>>>>> ee26b8bb
     }
 
     /**
