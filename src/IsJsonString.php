<?php

declare(strict_types=1);

namespace Laminas\Validator;

use JsonException;

use function gettype;
use function is_float;
use function is_int;
use function is_numeric;
use function is_string;
use function json_decode;
use function str_starts_with;

use const JSON_ERROR_DEPTH;
use const JSON_THROW_ON_ERROR;

/**
 * @psalm-type OptionsArgument = array{
 *     allow?: int-mask-of<self::ALLOW_*>,
 *     maxDepth?: positive-int,
 * }
 */
final class IsJsonString extends AbstractValidator
{
    public const ERROR_NOT_STRING         = 'errorNotString';
    public const ERROR_TYPE_NOT_ALLOWED   = 'errorTypeNotAllowed';
    public const ERROR_MAX_DEPTH_EXCEEDED = 'errorMaxDepthExceeded';
    public const ERROR_INVALID_JSON       = 'errorInvalidJson';

    public const ALLOW_INT    = 0b0000001;
    public const ALLOW_FLOAT  = 0b0000010;
    public const ALLOW_BOOL   = 0b0000100;
    public const ALLOW_ARRAY  = 0b0001000;
    public const ALLOW_OBJECT = 0b0010000;
    public const ALLOW_ALL    = 0b0011111;

    /** @var array<self::ERROR_*, non-empty-string> */
    protected array $messageTemplates = [
        self::ERROR_NOT_STRING         => 'Expected a string but %type% was received',
        self::ERROR_TYPE_NOT_ALLOWED   => 'Received a JSON %type% but this type is not acceptable',
        self::ERROR_MAX_DEPTH_EXCEEDED => 'The decoded JSON payload exceeds the allowed depth of %maxDepth%',
        self::ERROR_INVALID_JSON       => 'An invalid JSON payload was received',
    ];

    /** @var array<string, string> */
    protected array $messageVariables = [
        'type'     => 'type',
        'maxDepth' => 'maxDepth',
    ];

    protected ?string $type = null;
    /** @var int-mask-of<self::ALLOW_*> */
    private readonly int $allow;
    /** @var positive-int */
    protected readonly int $maxDepth;

<<<<<<< HEAD
    /**
     * @deprecated Since 2.61.0 - All option setters and getters will be removed in 3.0
     *
     * @param int-mask-of<self::ALLOW_*> $type
     */
    public function setAllow(int $type): void
=======
    /** @param OptionsArgument $options */
    public function __construct(array $options = [])
>>>>>>> e0edcb84
    {
        $this->allow    = $options['allow'] ?? self::ALLOW_ALL;
        $this->maxDepth = $options['maxDepth'] ?? 512;

<<<<<<< HEAD
    /**
     * @deprecated Since 2.61.0 - All option setters and getters will be removed in 3.0
     *
     * @param positive-int $maxDepth
     */
    public function setMaxDepth(int $maxDepth): void
    {
        $this->maxDepth = $maxDepth;
=======
        unset($options['allow'], $options['maxDepth']);

        parent::__construct($options);
>>>>>>> e0edcb84
    }

    public function isValid(mixed $value): bool
    {
        if (! is_string($value)) {
            $this->error(self::ERROR_NOT_STRING);
            $this->type = gettype($value);

            return false;
        }

        if (is_numeric($value)) {
            /** @psalm-var mixed $value */
            $value = json_decode($value);

            if (is_int($value) && ! $this->isAllowed(self::ALLOW_INT)) {
                $this->error(self::ERROR_TYPE_NOT_ALLOWED);
                $this->type = 'int';

                return false;
            }

            if (is_float($value) && ! $this->isAllowed(self::ALLOW_FLOAT)) {
                $this->error(self::ERROR_TYPE_NOT_ALLOWED);
                $this->type = 'float';

                return false;
            }

            return true;
        }

        if ($value === 'true' || $value === 'false') {
            if (! $this->isAllowed(self::ALLOW_BOOL)) {
                $this->error(self::ERROR_TYPE_NOT_ALLOWED);
                $this->type = 'boolean';

                return false;
            }

            return true;
        }

        if (str_starts_with($value, '[') && ! $this->isAllowed(self::ALLOW_ARRAY)) {
            $this->error(self::ERROR_TYPE_NOT_ALLOWED);
            $this->type = 'array';

            return false;
        }

        if (str_starts_with($value, '{') && ! $this->isAllowed(self::ALLOW_OBJECT)) {
            $this->error(self::ERROR_TYPE_NOT_ALLOWED);
            $this->type = 'object';

            return false;
        }

        try {
            /** @psalm-suppress UnusedFunctionCall */
            json_decode($value, true, $this->maxDepth, JSON_THROW_ON_ERROR);

            return true;
        } catch (JsonException $e) {
            if ($e->getCode() === JSON_ERROR_DEPTH) {
                $this->error(self::ERROR_MAX_DEPTH_EXCEEDED);

                return false;
            }

            $this->error(self::ERROR_INVALID_JSON);

            return false;
        }
    }

    /** @param self::ALLOW_* $flag */
    private function isAllowed(int $flag): bool
    {
        return ($this->allow & $flag) === $flag;
    }
}<|MERGE_RESOLUTION|>--- conflicted
+++ resolved
@@ -57,35 +57,15 @@
     /** @var positive-int */
     protected readonly int $maxDepth;
 
-<<<<<<< HEAD
-    /**
-     * @deprecated Since 2.61.0 - All option setters and getters will be removed in 3.0
-     *
-     * @param int-mask-of<self::ALLOW_*> $type
-     */
-    public function setAllow(int $type): void
-=======
     /** @param OptionsArgument $options */
     public function __construct(array $options = [])
->>>>>>> e0edcb84
     {
         $this->allow    = $options['allow'] ?? self::ALLOW_ALL;
         $this->maxDepth = $options['maxDepth'] ?? 512;
 
-<<<<<<< HEAD
-    /**
-     * @deprecated Since 2.61.0 - All option setters and getters will be removed in 3.0
-     *
-     * @param positive-int $maxDepth
-     */
-    public function setMaxDepth(int $maxDepth): void
-    {
-        $this->maxDepth = $maxDepth;
-=======
         unset($options['allow'], $options['maxDepth']);
 
         parent::__construct($options);
->>>>>>> e0edcb84
     }
 
     public function isValid(mixed $value): bool
