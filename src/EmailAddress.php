<?php

declare(strict_types=1);

namespace Laminas\Validator;

use UConverter;

use function array_combine;
use function array_flip;
use function array_keys;
use function arsort;
use function checkdnsrr;
use function gethostbynamel;
use function getmxrr;
use function idn_to_ascii;
use function is_array;
use function is_string;
use function preg_match;
use function str_contains;
use function strlen;
use function trim;

use const INTL_IDNA_VARIANT_UTS46;

/**
 * @psalm-type Options = array{
 *     useMxCheck?: bool,
 *     useDeepMxCheck?: bool,
 *     useDomainCheck?: bool,
 *     allow?: int-mask-of<Hostname::ALLOW_*>,
 *     strict?: bool,
 *     hostnameValidator?: Hostname|null,
 * }
 */
final class EmailAddress extends AbstractValidator
{
    public const INVALID            = 'emailAddressInvalid';
    public const INVALID_FORMAT     = 'emailAddressInvalidFormat';
    public const INVALID_HOSTNAME   = 'emailAddressInvalidHostname';
    public const INVALID_MX_RECORD  = 'emailAddressInvalidMxRecord';
    public const INVALID_SEGMENT    = 'emailAddressInvalidSegment';
    public const DOT_ATOM           = 'emailAddressDotAtom';
    public const QUOTED_STRING      = 'emailAddressQuotedString';
    public const INVALID_LOCAL_PART = 'emailAddressInvalidLocalPart';
    public const LENGTH_EXCEEDED    = 'emailAddressLengthExceeded';

    // phpcs:disable Generic.Files.LineLength.TooLong

    /** @var array<string, string> */
    protected array $messageTemplates = [
        self::INVALID            => "Invalid type given. String expected",
        self::INVALID_FORMAT     => "The input is not a valid email address. Use the basic format local-part@hostname",
        self::INVALID_HOSTNAME   => "'%hostname%' is not a valid hostname for the email address",
        self::INVALID_MX_RECORD  => "'%hostname%' does not appear to have any valid MX or A records for the email address",
        self::INVALID_SEGMENT    => "'%hostname%' is not in a routable network segment. The email address should not be resolved from public network",
        self::DOT_ATOM           => "'%localPart%' can not be matched against dot-atom format",
        self::QUOTED_STRING      => "'%localPart%' can not be matched against quoted-string format",
        self::INVALID_LOCAL_PART => "'%localPart%' is not a valid local part for the email address",
        self::LENGTH_EXCEEDED    => "The input exceeds the allowed length",
    ];

    // phpcs:enable

    /** @var array<string, string> */
    protected array $messageVariables = [
        'hostname'  => 'hostname',
        'localPart' => 'localPart',
    ];

    protected ?string $hostname  = null;
    protected ?string $localPart = null;

    private readonly Hostname $hostnameValidator;
    private readonly bool $useMxCheck;
    private readonly bool $useDeepMxCheck;
    private readonly bool $useDomainCheck;
    private readonly bool $strict;

    /**
     * Instantiates hostname validator for local use
     *
     * The following additional option keys are supported:
     * 'hostnameValidator' => A hostname validator, see Laminas\Validator\Hostname
     * 'allow'             => Options for the hostname validator, see Laminas\Validator\Hostname::ALLOW_*
     * 'strict'            => Whether to adhere to strictest requirements in the spec
     * 'useMxCheck'        => If MX check should be enabled, boolean
     * 'useDeepMxCheck'    => If a deep MX check should be done, boolean
     *
     * @param Options $options
     */
    public function __construct(array $options = [])
    {
        $allow                   = $options['allow'] ?? Hostname::ALLOW_DNS;
        $this->hostnameValidator = $options['hostnameValidator'] ?? new Hostname(['allow' => $allow]);
        $this->useMxCheck        = $options['useMxCheck'] ?? false;
        $this->useDeepMxCheck    = $options['useDeepMxCheck'] ?? false;
        $this->useDomainCheck    = $options['useDomainCheck'] ?? true;
        $this->strict            = $options['strict'] ?? true;

        unset(
            $options['allow'],
            $options['hostnameValidator'],
            $options['useMxCheck'],
            $options['useDeepMxCheck'],
            $options['useDomainCheck'],
            $options['strict'],
        );

        parent::__construct($options);
    }

    /**
     * Sets the validation failure message template for a particular key
     * Adds the ability to set messages to the attached hostname validator
     *
     * @param  string $messageString
     * @param  string $messageKey     OPTIONAL
     * @return AbstractValidator Provides a fluent interface
     */
    public function setMessage($messageString, $messageKey = null)
    {
        if ($messageKey === null) {
            $this->hostnameValidator->setMessage($messageString);
            parent::setMessage($messageString);
            return $this;
        }

        if (! isset($this->messageTemplates[$messageKey])) {
            $this->hostnameValidator->setMessage($messageString, $messageKey);
        } else {
            parent::setMessage($messageString, $messageKey);
        }

        return $this;
    }

    /**
<<<<<<< HEAD
     * Returns the set hostname validator
     *
     * If was not previously set then lazy load a new one
     *
     * @deprecated Since 2.61.0 - All option getters and setters will be removed in 3.0
     *
     * @return Hostname
     */
    public function getHostnameValidator()
    {
        if (! isset($this->options['hostnameValidator'])) {
            $this->options['hostnameValidator'] = new Hostname($this->getAllow());
        }

        return $this->options['hostnameValidator'];
    }

    /**
     * @deprecated Since 2.61.0 - All option getters and setters will be removed in 3.0
     *
     * @param Hostname $hostnameValidator OPTIONAL
     * @return $this Provides a fluent interface
     */
    public function setHostnameValidator(?Hostname $hostnameValidator = null)
    {
        $this->options['hostnameValidator'] = $hostnameValidator;

        return $this;
    }

    /**
     * Returns the allow option of the attached hostname validator
     *
     * @deprecated Since 2.61.0 - All option getters and setters will be removed in 3.0
     *
     * @return int
     */
    public function getAllow()
    {
        return $this->options['allow'];
    }

    /**
     * Sets the allow option of the hostname validator to use
     *
     * @deprecated Since 2.61.0 - All option getters and setters will be removed in 3.0
     *
     * @param int $allow
     * @return $this Provides a fluent interface
     */
    public function setAllow($allow)
    {
        $this->options['allow'] = $allow;
        if (isset($this->options['hostnameValidator'])) {
            $this->options['hostnameValidator']->setAllow($allow);
        }

        return $this;
    }

    /**
     * Whether MX checking via getmxrr is supported or not
     *
     * @deprecated Since 2.61.0 - All option getters and setters will be removed in 3.0
     *
     * @return bool
     */
    public function isMxSupported()
    {
        return function_exists('getmxrr');
    }

    /**
     * Returns the set validateMx option
     *
     * @deprecated Since 2.61.0 - All option getters and setters will be removed in 3.0
     *
     * @return bool
     */
    public function getMxCheck()
    {
        return $this->options['useMxCheck'];
    }

    /**
     * Set whether we check for a valid MX record via DNS
     *
     * This only applies when DNS hostnames are validated
     *
     * @deprecated Since 2.61.0 - All option getters and setters will be removed in 3.0
     *
     * @param bool $mx Set allowed to true to validate for MX records, and false to not validate them
     * @return $this Fluid Interface
     */
    public function useMxCheck($mx)
    {
        $this->options['useMxCheck'] = (bool) $mx;
        return $this;
    }

    /**
     * Returns the set deepMxCheck option
     *
     * @deprecated Since 2.61.0 - All option getters and setters will be removed in 3.0
     *
     * @return bool
     */
    public function getDeepMxCheck()
    {
        return $this->options['useDeepMxCheck'];
    }

    /**
     * Use deep validation for MX records
     *
     * @deprecated Since 2.61.0 - All option getters and setters will be removed in 3.0
     *
     * @param bool $deep Set deep to true to perform a deep validation process for MX records
     * @return $this Fluid Interface
     */
    public function useDeepMxCheck($deep)
    {
        $this->options['useDeepMxCheck'] = (bool) $deep;
        return $this;
    }

    /**
     * Returns the set domainCheck option
     *
     * @deprecated Since 2.61.0 - All option getters and setters will be removed in 3.0
     *
     * @return bool
     */
    public function getDomainCheck()
    {
        return $this->options['useDomainCheck'];
    }

    /**
     * Sets if the domain should also be checked
     * or only the local part of the email address
     *
     * @deprecated Since 2.61.0 - All option getters and setters will be removed in 3.0
     *
     * @param bool $domain
     * @return $this Fluid Interface
     */
    public function useDomainCheck($domain = true)
    {
        $this->options['useDomainCheck'] = (bool) $domain;
        return $this;
    }

    /**
=======
>>>>>>> e0edcb84
     * Returns whether the given host is a reserved IP, or a hostname that resolves to a reserved IP
     */
    private function isReserved(string $host): bool
    {
        $validator = new HostWithPublicIPv4Address();
        return ! $validator->isValid($host);
    }

    /**
     * Internal method to validate the local part of the email address
     */
    private function validateLocalPart(string $localPart): bool
    {
        // First try to match the local part on the common dot-atom format

        // Dot-atom characters are: 1*atext *("." 1*atext)
        // atext: ALPHA / DIGIT / and "!", "#", "$", "%", "&", "'", "*",
        //        "+", "-", "/", "=", "?", "^", "_", "`", "{", "|", "}", "~"
        $atext = 'a-zA-Z0-9\x21\x23\x24\x25\x26\x27\x2a\x2b\x2d\x2f\x3d\x3f\x5e\x5f\x60\x7b\x7c\x7d\x7e';
        if (preg_match('/^[' . $atext . ']+(\x2e+[' . $atext . ']+)*$/', $localPart)) {
            return true;
        }

        if ($this->validateInternationalizedLocalPart($localPart)) {
            return true;
        }

        // Try quoted string format (RFC 5321 Chapter 4.1.2)

        // Quoted-string characters are: DQUOTE *(qtext/quoted-pair) DQUOTE
        $qtext      = '\x20-\x21\x23-\x5b\x5d-\x7e'; // %d32-33 / %d35-91 / %d93-126
        $quotedPair = '\x20-\x7e'; // %d92 %d32-126
        if (preg_match('/^"([' . $qtext . ']|\x5c[' . $quotedPair . '])*"$/', $localPart)) {
            return true;
        }

        $this->error(self::DOT_ATOM);
        $this->error(self::QUOTED_STRING);
        $this->error(self::INVALID_LOCAL_PART);

        return false;
    }

    /**
     * @param string $localPart Address local part to validate.
     */
    protected function validateInternationalizedLocalPart(string $localPart): bool
    {
        if (UConverter::transcode($localPart, 'UTF-8', 'UTF-8') === false) {
            // invalid utf?
            return false;
        }

        $atext = 'a-zA-Z0-9\x21\x23\x24\x25\x26\x27\x2a\x2b\x2d\x2f\x3d\x3f\x5e\x5f\x60\x7b\x7c\x7d\x7e';
        // RFC 6532 extends atext to include non-ascii utf
        // @see https://tools.ietf.org/html/rfc6532#section-3.1
        $uatext = $atext . '\x{80}-\x{FFFF}';
        return (bool) preg_match('/^[' . $uatext . ']+(\x2e+[' . $uatext . ']+)*$/u', $localPart);
    }

    /**
<<<<<<< HEAD
     * Returns the found MX Record information after validation including weight for further processing
     *
     * @deprecated Since 2.61.0 - All option getters and setters will be removed in 3.0
     *
     * @return array
     */
    public function getMXRecord()
    {
        return $this->mxRecord;
    }

    /**
=======
>>>>>>> e0edcb84
     * Internal method to validate the servers MX records
     */
    protected function validateMXRecords(string $hostname): bool
    {
        $mxHosts  = [];
        $weight   = [];
        $mxRecord = [];
        $result   = getmxrr($hostname, $mxHosts, $weight);

        if ($result) {
            $mxRecord = array_combine($mxHosts, $weight) ?: [];
            arsort($mxRecord);
        }

        // Fallback to IPv4 hosts if no MX record found (RFC 2821 SS 5).
        if (! $result) {
            $result = gethostbynamel($hostname);
            if (is_array($result)) {
                $mxRecord = array_flip($result);
            }
        }

        if ($result === false) {
            $this->error(self::INVALID_MX_RECORD);
            return false;
        }

        if (! $this->useDeepMxCheck) {
            return true;
        }

        $validAddress = false;
        $reserved     = true;
        foreach (array_keys($mxRecord) as $mxHost) {
            $res = $this->isReserved($mxHost);
            if (! $res) {
                $reserved = false;
            }

            if (trim($mxHost) === '') {
                continue;
            }

            if (
                ! $res
                && (checkdnsrr($mxHost, 'A')
                || checkdnsrr($mxHost, 'AAAA')
                || checkdnsrr($mxHost, 'A6'))
            ) {
                $validAddress = true;
                break;
            }
        }

        if (! $validAddress) {
            $error = $reserved ? self::INVALID_SEGMENT : self::INVALID_MX_RECORD;
            $this->error($error);

            return false;
        }

        return true;
    }

    /**
     * Internal method to validate the hostname part of the email address
     */
    private function validateHostnamePart(string $hostname): bool
    {
        $this->hostnameValidator->setTranslator($this->getTranslator());
        $isValid = $this->hostnameValidator->isValid($hostname);
        if (! $isValid) {
            $this->error(self::INVALID_HOSTNAME);
            // Get messages and errors from hostnameValidator
            foreach ($this->hostnameValidator->getMessages() as $code => $message) {
                $this->abstractOptions['messages'][$code] = $message;
            }

            return false;
        } elseif ($this->useMxCheck) {
            // MX check on hostname
            $isValid = $this->validateMXRecords($hostname);
        }

        return $isValid;
    }

    /**
     * Splits the given value in hostname and local part of the email address
     *
     * @return array{localPart: string, hostname: string}|false Returns false when the email can not be split
     */
    private static function splitEmailParts(string $value): array|false
    {
        // Split email address up and disallow '..'
        if (
            str_contains($value, '..')
            || ! preg_match('/^(.+)@([^@]+)$/', $value, $matches)
        ) {
            return false;
        }

        return [
            'localPart' => $matches[1],
            'hostname'  => self::idnToAscii($matches[2]),
        ];
    }

    /**
     * Defined by Laminas\Validator\ValidatorInterface
     *
     * Returns true if and only if $value is a valid email address
     * according to RFC2822
     *
     * @link   http://www.ietf.org/rfc/rfc2822.txt RFC2822
     * @link   http://www.columbia.edu/kermit/ascii.html US-ASCII characters
     */
    public function isValid(mixed $value): bool
    {
        if (! is_string($value)) {
            $this->error(self::INVALID);
            return false;
        }

        $length = true;
        $this->setValue($value);

        // Split email address up and disallow '..'
        $split = $this->splitEmailParts($value);
        if ($split === false) {
            $this->error(self::INVALID_FORMAT);
            return false;
        }

        ['localPart' => $localPart, 'hostname' => $hostname] = $split;

        $this->localPart = $localPart;
        $this->hostname  = $hostname;

        if ($this->strict && (strlen($localPart) > 64) || (strlen($hostname) > 255)) {
            $length = false;
            $this->error(self::LENGTH_EXCEEDED);
        }

        // Match hostname part
        $hostnameValid = false;
        if ($this->useDomainCheck) {
            $hostnameValid = $this->validateHostnamePart($hostname);
        }

        $local = $this->validateLocalPart($localPart);

        // If both parts valid, return true
        return ($local && $length) && (! $this->useDomainCheck || $hostnameValid !== false);
    }

    /**
     * Safely convert UTF-8 encoded domain name to ASCII
     *
     * @param string $hostname the UTF-8 encoded email
     */
    private static function idnToAscii(string $hostname): string
    {
        $value = idn_to_ascii($hostname, 0, INTL_IDNA_VARIANT_UTS46);

        return $value !== false ? $value : $hostname;
    }
}<|MERGE_RESOLUTION|>--- conflicted
+++ resolved
@@ -136,163 +136,6 @@
     }
 
     /**
-<<<<<<< HEAD
-     * Returns the set hostname validator
-     *
-     * If was not previously set then lazy load a new one
-     *
-     * @deprecated Since 2.61.0 - All option getters and setters will be removed in 3.0
-     *
-     * @return Hostname
-     */
-    public function getHostnameValidator()
-    {
-        if (! isset($this->options['hostnameValidator'])) {
-            $this->options['hostnameValidator'] = new Hostname($this->getAllow());
-        }
-
-        return $this->options['hostnameValidator'];
-    }
-
-    /**
-     * @deprecated Since 2.61.0 - All option getters and setters will be removed in 3.0
-     *
-     * @param Hostname $hostnameValidator OPTIONAL
-     * @return $this Provides a fluent interface
-     */
-    public function setHostnameValidator(?Hostname $hostnameValidator = null)
-    {
-        $this->options['hostnameValidator'] = $hostnameValidator;
-
-        return $this;
-    }
-
-    /**
-     * Returns the allow option of the attached hostname validator
-     *
-     * @deprecated Since 2.61.0 - All option getters and setters will be removed in 3.0
-     *
-     * @return int
-     */
-    public function getAllow()
-    {
-        return $this->options['allow'];
-    }
-
-    /**
-     * Sets the allow option of the hostname validator to use
-     *
-     * @deprecated Since 2.61.0 - All option getters and setters will be removed in 3.0
-     *
-     * @param int $allow
-     * @return $this Provides a fluent interface
-     */
-    public function setAllow($allow)
-    {
-        $this->options['allow'] = $allow;
-        if (isset($this->options['hostnameValidator'])) {
-            $this->options['hostnameValidator']->setAllow($allow);
-        }
-
-        return $this;
-    }
-
-    /**
-     * Whether MX checking via getmxrr is supported or not
-     *
-     * @deprecated Since 2.61.0 - All option getters and setters will be removed in 3.0
-     *
-     * @return bool
-     */
-    public function isMxSupported()
-    {
-        return function_exists('getmxrr');
-    }
-
-    /**
-     * Returns the set validateMx option
-     *
-     * @deprecated Since 2.61.0 - All option getters and setters will be removed in 3.0
-     *
-     * @return bool
-     */
-    public function getMxCheck()
-    {
-        return $this->options['useMxCheck'];
-    }
-
-    /**
-     * Set whether we check for a valid MX record via DNS
-     *
-     * This only applies when DNS hostnames are validated
-     *
-     * @deprecated Since 2.61.0 - All option getters and setters will be removed in 3.0
-     *
-     * @param bool $mx Set allowed to true to validate for MX records, and false to not validate them
-     * @return $this Fluid Interface
-     */
-    public function useMxCheck($mx)
-    {
-        $this->options['useMxCheck'] = (bool) $mx;
-        return $this;
-    }
-
-    /**
-     * Returns the set deepMxCheck option
-     *
-     * @deprecated Since 2.61.0 - All option getters and setters will be removed in 3.0
-     *
-     * @return bool
-     */
-    public function getDeepMxCheck()
-    {
-        return $this->options['useDeepMxCheck'];
-    }
-
-    /**
-     * Use deep validation for MX records
-     *
-     * @deprecated Since 2.61.0 - All option getters and setters will be removed in 3.0
-     *
-     * @param bool $deep Set deep to true to perform a deep validation process for MX records
-     * @return $this Fluid Interface
-     */
-    public function useDeepMxCheck($deep)
-    {
-        $this->options['useDeepMxCheck'] = (bool) $deep;
-        return $this;
-    }
-
-    /**
-     * Returns the set domainCheck option
-     *
-     * @deprecated Since 2.61.0 - All option getters and setters will be removed in 3.0
-     *
-     * @return bool
-     */
-    public function getDomainCheck()
-    {
-        return $this->options['useDomainCheck'];
-    }
-
-    /**
-     * Sets if the domain should also be checked
-     * or only the local part of the email address
-     *
-     * @deprecated Since 2.61.0 - All option getters and setters will be removed in 3.0
-     *
-     * @param bool $domain
-     * @return $this Fluid Interface
-     */
-    public function useDomainCheck($domain = true)
-    {
-        $this->options['useDomainCheck'] = (bool) $domain;
-        return $this;
-    }
-
-    /**
-=======
->>>>>>> e0edcb84
      * Returns whether the given host is a reserved IP, or a hostname that resolves to a reserved IP
      */
     private function isReserved(string $host): bool
@@ -354,21 +197,6 @@
     }
 
     /**
-<<<<<<< HEAD
-     * Returns the found MX Record information after validation including weight for further processing
-     *
-     * @deprecated Since 2.61.0 - All option getters and setters will be removed in 3.0
-     *
-     * @return array
-     */
-    public function getMXRecord()
-    {
-        return $this->mxRecord;
-    }
-
-    /**
-=======
->>>>>>> e0edcb84
      * Internal method to validate the servers MX records
      */
     protected function validateMXRecords(string $hostname): bool
