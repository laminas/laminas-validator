--- conflicted
+++ resolved
@@ -35,10 +35,6 @@
  */
 class CallbackTest extends \PHPUnit_Framework_TestCase
 {
-<<<<<<< HEAD
-
-=======
->>>>>>> 133976cc
     /**
      * Ensures that the validator follows expected behavior
      *
