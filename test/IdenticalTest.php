<?php
/**
 * Zend Framework (http://framework.zend.com/)
 *
 * @link      http://github.com/zendframework/zf2 for the canonical source repository
 * @copyright Copyright (c) 2005-2013 Zend Technologies USA Inc. (http://www.zend.com)
 * @license   http://framework.zend.com/license/new-bsd New BSD License
 * @package   Zend_Validator
 */

namespace ZendTest\Validator;

use Zend\Validator\Identical;

/**
 * @category   Zend
 * @package    Zend
 * @subpackage UnitTests
 * @group      Zend_Validator
 */
class IdenticalTest extends \PHPUnit_Framework_TestCase
{
    /** @var Identical */
    public $validator;

    public function setUp()
    {
        $this->validator = new Identical;
    }

    public function testTokenInitiallyNull()
    {
        $this->assertNull($this->validator->getToken());
    }

    public function testCanSetToken()
    {
        $this->testTokenInitiallyNull();
        $this->validator->setToken('foo');
        $this->assertEquals('foo', $this->validator->getToken());
    }

    public function testCanSetTokenViaConstructor()
    {
        $validator = new Identical('foo');
        $this->assertEquals('foo', $validator->getToken());
    }

    public function testValidatingWhenTokenNullReturnsFalse()
    {
        $this->assertFalse($this->validator->isValid('foo'));
    }

    public function testValidatingWhenTokenNullSetsMissingTokenMessage()
    {
        $this->testValidatingWhenTokenNullReturnsFalse();
        $messages = $this->validator->getMessages();
        $this->assertTrue(array_key_exists('missingToken', $messages));
    }

    public function testValidatingAgainstTokenWithNonMatchingValueReturnsFalse()
    {
        $this->validator->setToken('foo');
        $this->assertFalse($this->validator->isValid('bar'));
    }

    public function testValidatingAgainstTokenWithNonMatchingValueSetsNotSameMessage()
    {
        $this->testValidatingAgainstTokenWithNonMatchingValueReturnsFalse();
        $messages = $this->validator->getMessages();
        $this->assertTrue(array_key_exists('notSame', $messages));
    }

    public function testValidatingAgainstTokenWithMatchingValueReturnsTrue()
    {
        $this->validator->setToken('foo');
        $this->assertTrue($this->validator->isValid('foo'));
    }

    /**
     * @group ZF-6953
     */
    public function testValidatingAgainstEmptyToken()
    {
        $this->validator->setToken('');
        $this->assertTrue($this->validator->isValid(''));
    }

    /**
     * @group ZF-7128
     */
    public function testValidatingAgainstNonStrings()
    {
        $this->validator->setToken(true);
        $this->assertTrue($this->validator->isValid(true));
        $this->assertFalse($this->validator->isValid(1));

        $this->validator->setToken(array('one' => 'two', 'three'));
        $this->assertTrue($this->validator->isValid(array('one' => 'two', 'three')));
        $this->assertFalse($this->validator->isValid(array()));
    }

    public function testValidatingTokenArray()
    {
        $validator = new Identical(array('token' => 123));
        $this->assertTrue($validator->isValid(123));
        $this->assertFalse($validator->isValid(array('token' => 123)));
    }

    public function testValidatingNonStrictToken()
    {
        $validator = new Identical(array('token' => 123, 'strict' => false));
        $this->assertTrue($validator->isValid('123'));

        $validator->setStrict(true);
        $this->assertFalse($validator->isValid(array('token' => '123')));
    }

    public function testEqualsMessageTemplates()
    {
        $validator = $this->validator;
        $this->assertAttributeEquals($validator->getOption('messageTemplates'),
                                     'messageTemplates', $validator);
    }

    public function testEqualsMessageVariables()
    {
        $validator = $this->validator;
        $this->assertAttributeEquals($validator->getOption('messageVariables'),
                                     'messageVariables', $validator);
    }

    public function testValidatingStringTokenInContext()
    {
        $this->validator->setToken('email');

        $this->assertTrue($this->validator->isValid(
            'john@doe.com',
            array('email' => 'john@doe.com')
        ));

        $this->assertFalse($this->validator->isValid(
            'john@doe.com',
            array('email' => 'harry@hoe.com')
        ));

        $this->assertFalse($this->validator->isValid(
            'harry@hoe.com',
            array('email' => 'john@doe.com')
        ));
    }

    public function testValidatingArrayTokenInContext()
    {
        $this->validator->setToken(array('user' => 'email'));

        $this->assertTrue($this->validator->isValid(
            'john@doe.com',
            array(
                'user' => array(
                    'email' => 'john@doe.com'
                )
            )
        ));

        $this->assertFalse($this->validator->isValid(
            'john@doe.com',
            array(
                'user' => array(
                    'email' => 'harry@hoe.com'
                )
            )
        ));

        $this->assertFalse($this->validator->isValid(
            'harry@hoe.com',
            array(
                'user' => array(
                    'email' => 'john@doe.com'
                )
            )
        ));
    }
<<<<<<< HEAD
=======

    public function testSetStringTokenNonExistentInContext()
    {
        $this->validator->setToken('email');
        $this->setExpectedException(
            'Zend\Validator\Exception\RuntimeException',
            "The token doesn't exist in the context"
        );

        $this->validator->isValid(
            'john@doe.com',
            array('name' => 'john') // There's no 'email' key here, must throw an exception
        );
    }

    public function testSetArrayTokenNonExistentInContext()
    {
        $this->validator->setToken(array('user' => 'email'));
        $this->setExpectedException(
            'Zend\Validator\Exception\RuntimeException',
            "The token doesn't exist in the context"
        );

        $this->validator->isValid(
            'john@doe.com',
            array(
                'admin' => array( // Here is 'admin' instead of 'user', must throw an exception
                    'email' => 'john@doe.com'
                )
            )
        );
    }

    public function testCanSetLiteralParameterThroughConstructor()
    {
        $validator = new Identical(array('token' => 'foo', 'literal' => true));
        // Default is false
        $validator->setLiteral(true);
        $this->assertTrue($validator->getLiteral());
    }

    public function testLiteralParameterDoesNotAffectValidationWhenNoContextIsProvided()
    {
        $this->validator->setToken(array('foo' => 'bar'));

        $this->validator->setLiteral(false);
        $this->assertTrue($this->validator->isValid(array('foo' => 'bar')));

        $this->validator->setLiteral(true);
        $this->assertTrue($this->validator->isValid(array('foo' => 'bar')));
    }

    public function testLiteralParameterWorksWhenContextIsProvided()
    {
        $this->validator->setToken(array('foo' => 'bar'));
        $this->validator->setLiteral(true);

        $this->assertTrue($this->validator->isValid(
            array('foo' => 'bar'),
            array('foo' => 'baz') // Provide a context to make sure the literal parameter will work
        ));
    }
>>>>>>> 9a41310d
}<|MERGE_RESOLUTION|>--- conflicted
+++ resolved
@@ -181,8 +181,6 @@
             )
         ));
     }
-<<<<<<< HEAD
-=======
 
     public function testSetStringTokenNonExistentInContext()
     {
@@ -245,5 +243,4 @@
             array('foo' => 'baz') // Provide a context to make sure the literal parameter will work
         ));
     }
->>>>>>> 9a41310d
 }