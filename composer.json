--- conflicted
+++ resolved
@@ -32,10 +32,6 @@
     },
     "require": {
         "php": "~8.1.0 || ~8.2.0 || ~8.3.0 || ~8.4.0",
-<<<<<<< HEAD
-        "laminas/laminas-servicemanager": "^3.21.0",
-        "laminas/laminas-stdlib": "^3.19",
-=======
         "ext-ctype": "*",
         "ext-fileinfo": "*",
         "ext-filter": "*",
@@ -46,7 +42,6 @@
         "psr/container": "^1.1 || ^2.0",
         "psr/http-client": "^1.0.3",
         "psr/http-factory": "^1.1.0",
->>>>>>> 216d97d1
         "psr/http-message": "^1.0.1 || ^2.0.0"
     },
     "require-dev": {
