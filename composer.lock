--- conflicted
+++ resolved
@@ -1108,88 +1108,6 @@
             "time": "2024-01-03T17:43:50+00:00"
         },
         {
-<<<<<<< HEAD
-            "name": "laminas/laminas-filter",
-            "version": "2.36.0",
-            "source": {
-                "type": "git",
-                "url": "https://github.com/laminas/laminas-filter.git",
-                "reference": "307afc21ada0648e84cdcf9e14cd84bd43ee9d13"
-            },
-            "dist": {
-                "type": "zip",
-                "url": "https://api.github.com/repos/laminas/laminas-filter/zipball/307afc21ada0648e84cdcf9e14cd84bd43ee9d13",
-                "reference": "307afc21ada0648e84cdcf9e14cd84bd43ee9d13",
-                "shasum": ""
-            },
-            "require": {
-                "ext-mbstring": "*",
-                "laminas/laminas-servicemanager": "^3.21.0",
-                "laminas/laminas-stdlib": "^3.13.0",
-                "php": "~8.1.0 || ~8.2.0 || ~8.3.0"
-            },
-            "conflict": {
-                "laminas/laminas-validator": "<2.10.1",
-                "zendframework/zend-filter": "*"
-            },
-            "require-dev": {
-                "laminas/laminas-coding-standard": "~2.5.0",
-                "laminas/laminas-crypt": "^3.11",
-                "laminas/laminas-i18n": "^2.26.0",
-                "laminas/laminas-uri": "^2.11",
-                "pear/archive_tar": "^1.5.0",
-                "phpunit/phpunit": "^10.5.20",
-                "psalm/plugin-phpunit": "^0.19.0",
-                "psr/http-factory": "^1.1.0",
-                "vimeo/psalm": "^5.24.0"
-            },
-            "suggest": {
-                "laminas/laminas-crypt": "Laminas\\Crypt component, for encryption filters",
-                "laminas/laminas-i18n": "Laminas\\I18n component for filters depending on i18n functionality",
-                "laminas/laminas-uri": "Laminas\\Uri component, for the UriNormalize filter",
-                "psr/http-factory-implementation": "psr/http-factory-implementation, for creating file upload instances when consuming PSR-7 in file upload filters"
-            },
-            "type": "library",
-            "extra": {
-                "laminas": {
-                    "component": "Laminas\\Filter",
-                    "config-provider": "Laminas\\Filter\\ConfigProvider"
-                }
-            },
-            "autoload": {
-                "psr-4": {
-                    "Laminas\\Filter\\": "src/"
-                }
-            },
-            "notification-url": "https://packagist.org/downloads/",
-            "license": [
-                "BSD-3-Clause"
-            ],
-            "description": "Programmatically filter and normalize data and files",
-            "homepage": "https://laminas.dev",
-            "keywords": [
-                "filter",
-                "laminas"
-            ],
-            "support": {
-                "chat": "https://laminas.dev/chat",
-                "docs": "https://docs.laminas.dev/laminas-filter/",
-                "forum": "https://discourse.laminas.dev",
-                "issues": "https://github.com/laminas/laminas-filter/issues",
-                "rss": "https://github.com/laminas/laminas-filter/releases.atom",
-                "source": "https://github.com/laminas/laminas-filter"
-            },
-            "funding": [
-                {
-                    "url": "https://funding.communitybridge.org/projects/laminas-project",
-                    "type": "community_bridge"
-                }
-            ],
-            "time": "2024-06-13T10:31:36+00:00"
-        },
-        {
-=======
->>>>>>> 48859a5d
             "name": "laminas/laminas-i18n",
             "version": "2.26.0",
             "source": {
